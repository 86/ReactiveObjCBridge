--- conflicted
+++ resolved
@@ -2551,7 +2551,6 @@
 	});
 });
 
-<<<<<<< HEAD
 describe(@"+once:", ^{
 	__block NSUInteger invokedCount = 0;
 	__block BOOL disposed = NO;
@@ -2609,7 +2608,9 @@
 		RACDisposable *disposable = [signal subscribe:[RACSubscriber subscriberWithNext:nil error:nil completed:nil]];
 		[disposable dispose];
 		expect(disposed).to.beFalsy();
-=======
+	});
+});
+
 describe(@"-toArray", ^{
 	__block RACSubject *subject;
 	
@@ -2639,7 +2640,6 @@
 		[subject sendError:nil];
 		
 		expect([subject toArray]).to.beNil();
->>>>>>> d2f99ae3
 	});
 });
 
