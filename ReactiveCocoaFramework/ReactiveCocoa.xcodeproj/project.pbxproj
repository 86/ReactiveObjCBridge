--- conflicted
+++ resolved
@@ -1601,11 +1601,8 @@
 				880D7A5D16F7B351004A3361 /* NSObject+RACSelectorSignal.m in Sources */,
 				D0307EE01731AAE100D83211 /* RACTupleSequence.m in Sources */,
 				D07CD7191731BA3900DE2394 /* RACUnarySequence.m in Sources */,
-<<<<<<< HEAD
 				1EC06B18173CB04000365258 /* UIGestureRecognizer+RACSignalSupport.m in Sources */,
-=======
 				5FDC35061736F54700792E52 /* NSString+RACKeyPathUtilities.m in Sources */,
->>>>>>> 742252bf
 			);
 			runOnlyForDeploymentPostprocessing = 0;
 		};
