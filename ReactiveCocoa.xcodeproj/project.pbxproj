--- conflicted
+++ resolved
@@ -211,13 +211,6 @@
 		9A1E72BA1D4DE96500CC20C3 /* KeyValueObservingSpec.swift in Sources */ = {isa = PBXBuildFile; fileRef = 9A1E72B91D4DE96500CC20C3 /* KeyValueObservingSpec.swift */; };
 		9A1E72BB1D4DE96500CC20C3 /* KeyValueObservingSpec.swift in Sources */ = {isa = PBXBuildFile; fileRef = 9A1E72B91D4DE96500CC20C3 /* KeyValueObservingSpec.swift */; };
 		9A1E72BC1D4DE96500CC20C3 /* KeyValueObservingSpec.swift in Sources */ = {isa = PBXBuildFile; fileRef = 9A1E72B91D4DE96500CC20C3 /* KeyValueObservingSpec.swift */; };
-<<<<<<< HEAD
-=======
-		9ABCB1851D2A5B5A00BCA243 /* Deprecations+Removals.swift in Sources */ = {isa = PBXBuildFile; fileRef = 9ABCB1841D2A5B5A00BCA243 /* Deprecations+Removals.swift */; };
-		9ABCB1861D2A5B5A00BCA243 /* Deprecations+Removals.swift in Sources */ = {isa = PBXBuildFile; fileRef = 9ABCB1841D2A5B5A00BCA243 /* Deprecations+Removals.swift */; };
-		9ABCB1871D2A5B5A00BCA243 /* Deprecations+Removals.swift in Sources */ = {isa = PBXBuildFile; fileRef = 9ABCB1841D2A5B5A00BCA243 /* Deprecations+Removals.swift */; };
-		9ABCB1881D2A5B5A00BCA243 /* Deprecations+Removals.swift in Sources */ = {isa = PBXBuildFile; fileRef = 9ABCB1841D2A5B5A00BCA243 /* Deprecations+Removals.swift */; };
->>>>>>> 84f2f7a5
 		9AD0F06A1D48BA4800ADFAB7 /* NSObject+KeyValueObserving.swift in Sources */ = {isa = PBXBuildFile; fileRef = 9AD0F0691D48BA4800ADFAB7 /* NSObject+KeyValueObserving.swift */; };
 		9AD0F06B1D48BA4800ADFAB7 /* NSObject+KeyValueObserving.swift in Sources */ = {isa = PBXBuildFile; fileRef = 9AD0F0691D48BA4800ADFAB7 /* NSObject+KeyValueObserving.swift */; };
 		9AD0F06C1D48BA4800ADFAB7 /* NSObject+KeyValueObserving.swift in Sources */ = {isa = PBXBuildFile; fileRef = 9AD0F0691D48BA4800ADFAB7 /* NSObject+KeyValueObserving.swift */; };
