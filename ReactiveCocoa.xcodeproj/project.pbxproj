// !$*UTF8*$!
{
	archiveVersion = 1;
	classes = {
	};
	objectVersion = 46;
	objects = {

/* Begin PBXBuildFile section */
		314304171ACA8B1E00595017 /* MKAnnotationView+RACSignalSupport.h in Headers */ = {isa = PBXBuildFile; fileRef = 314304151ACA8B1E00595017 /* MKAnnotationView+RACSignalSupport.h */; settings = {ATTRIBUTES = (Public, ); }; };
		314304181ACA8B1E00595017 /* MKAnnotationView+RACSignalSupport.m in Sources */ = {isa = PBXBuildFile; fileRef = 314304161ACA8B1E00595017 /* MKAnnotationView+RACSignalSupport.m */; };
		4A0E10FF1D2A92720065D310 /* Lifetime.swift in Sources */ = {isa = PBXBuildFile; fileRef = 4A0E10FE1D2A92720065D310 /* Lifetime.swift */; };
		4A0E11001D2A92720065D310 /* Lifetime.swift in Sources */ = {isa = PBXBuildFile; fileRef = 4A0E10FE1D2A92720065D310 /* Lifetime.swift */; };
		4A0E11011D2A92720065D310 /* Lifetime.swift in Sources */ = {isa = PBXBuildFile; fileRef = 4A0E10FE1D2A92720065D310 /* Lifetime.swift */; };
		4A0E11021D2A92720065D310 /* Lifetime.swift in Sources */ = {isa = PBXBuildFile; fileRef = 4A0E10FE1D2A92720065D310 /* Lifetime.swift */; };
		57A4D1B21BA13D7A00F7D4B1 /* RACCompoundDisposableProvider.d in Sources */ = {isa = PBXBuildFile; fileRef = D037646A19EDA41200A782A9 /* RACCompoundDisposableProvider.d */; };
		57A4D1B31BA13D7A00F7D4B1 /* RACSignalProvider.d in Sources */ = {isa = PBXBuildFile; fileRef = D03764A319EDA41200A782A9 /* RACSignalProvider.d */; };
		57A4D1B71BA13D7A00F7D4B1 /* ObjectiveCBridging.swift in Sources */ = {isa = PBXBuildFile; fileRef = D0C312C419EF2A5800984962 /* ObjectiveCBridging.swift */; };
		57A4D1C11BA13D7A00F7D4B1 /* EXTRuntimeExtensions.m in Sources */ = {isa = PBXBuildFile; fileRef = D037666819EDA57100A782A9 /* EXTRuntimeExtensions.m */; };
		57A4D1C21BA13D7A00F7D4B1 /* NSArray+RACSequenceAdditions.m in Sources */ = {isa = PBXBuildFile; fileRef = D037642B19EDA41200A782A9 /* NSArray+RACSequenceAdditions.m */; };
		57A4D1C31BA13D7A00F7D4B1 /* NSData+RACSupport.m in Sources */ = {isa = PBXBuildFile; fileRef = D037643119EDA41200A782A9 /* NSData+RACSupport.m */; };
		57A4D1C41BA13D7A00F7D4B1 /* NSDictionary+RACSequenceAdditions.m in Sources */ = {isa = PBXBuildFile; fileRef = D037643319EDA41200A782A9 /* NSDictionary+RACSequenceAdditions.m */; };
		57A4D1C51BA13D7A00F7D4B1 /* NSEnumerator+RACSequenceAdditions.m in Sources */ = {isa = PBXBuildFile; fileRef = D037643519EDA41200A782A9 /* NSEnumerator+RACSequenceAdditions.m */; };
		57A4D1C61BA13D7A00F7D4B1 /* NSFileHandle+RACSupport.m in Sources */ = {isa = PBXBuildFile; fileRef = D037643719EDA41200A782A9 /* NSFileHandle+RACSupport.m */; };
		57A4D1C71BA13D7A00F7D4B1 /* NSIndexSet+RACSequenceAdditions.m in Sources */ = {isa = PBXBuildFile; fileRef = D037643919EDA41200A782A9 /* NSIndexSet+RACSequenceAdditions.m */; };
		57A4D1C81BA13D7A00F7D4B1 /* NSInvocation+RACTypeParsing.m in Sources */ = {isa = PBXBuildFile; fileRef = D037643B19EDA41200A782A9 /* NSInvocation+RACTypeParsing.m */; };
		57A4D1C91BA13D7A00F7D4B1 /* NSNotificationCenter+RACSupport.m in Sources */ = {isa = PBXBuildFile; fileRef = D037643D19EDA41200A782A9 /* NSNotificationCenter+RACSupport.m */; };
		57A4D1CA1BA13D7A00F7D4B1 /* NSObject+RACDeallocating.m in Sources */ = {isa = PBXBuildFile; fileRef = D037644119EDA41200A782A9 /* NSObject+RACDeallocating.m */; };
		57A4D1CB1BA13D7A00F7D4B1 /* NSObject+RACDescription.m in Sources */ = {isa = PBXBuildFile; fileRef = D037644319EDA41200A782A9 /* NSObject+RACDescription.m */; };
		57A4D1CC1BA13D7A00F7D4B1 /* NSObject+RACKVOWrapper.m in Sources */ = {isa = PBXBuildFile; fileRef = D037644519EDA41200A782A9 /* NSObject+RACKVOWrapper.m */; };
		57A4D1CD1BA13D7A00F7D4B1 /* NSObject+RACLifting.m in Sources */ = {isa = PBXBuildFile; fileRef = D037644719EDA41200A782A9 /* NSObject+RACLifting.m */; };
		57A4D1CE1BA13D7A00F7D4B1 /* NSObject+RACPropertySubscribing.m in Sources */ = {isa = PBXBuildFile; fileRef = D037644919EDA41200A782A9 /* NSObject+RACPropertySubscribing.m */; };
		57A4D1CF1BA13D7A00F7D4B1 /* NSObject+RACSelectorSignal.m in Sources */ = {isa = PBXBuildFile; fileRef = D037644B19EDA41200A782A9 /* NSObject+RACSelectorSignal.m */; };
		57A4D1D01BA13D7A00F7D4B1 /* NSOrderedSet+RACSequenceAdditions.m in Sources */ = {isa = PBXBuildFile; fileRef = D037644D19EDA41200A782A9 /* NSOrderedSet+RACSequenceAdditions.m */; };
		57A4D1D11BA13D7A00F7D4B1 /* NSSet+RACSequenceAdditions.m in Sources */ = {isa = PBXBuildFile; fileRef = D037644F19EDA41200A782A9 /* NSSet+RACSequenceAdditions.m */; };
		57A4D1D21BA13D7A00F7D4B1 /* NSString+RACKeyPathUtilities.m in Sources */ = {isa = PBXBuildFile; fileRef = D037645119EDA41200A782A9 /* NSString+RACKeyPathUtilities.m */; };
		57A4D1D31BA13D7A00F7D4B1 /* NSString+RACSequenceAdditions.m in Sources */ = {isa = PBXBuildFile; fileRef = D037645319EDA41200A782A9 /* NSString+RACSequenceAdditions.m */; };
		57A4D1D41BA13D7A00F7D4B1 /* NSString+RACSupport.m in Sources */ = {isa = PBXBuildFile; fileRef = D037645519EDA41200A782A9 /* NSString+RACSupport.m */; };
		57A4D1D61BA13D7A00F7D4B1 /* NSUserDefaults+RACSupport.m in Sources */ = {isa = PBXBuildFile; fileRef = D037645B19EDA41200A782A9 /* NSUserDefaults+RACSupport.m */; };
		57A4D1D71BA13D7A00F7D4B1 /* RACArraySequence.m in Sources */ = {isa = PBXBuildFile; fileRef = D037645D19EDA41200A782A9 /* RACArraySequence.m */; };
		57A4D1D81BA13D7A00F7D4B1 /* RACBehaviorSubject.m in Sources */ = {isa = PBXBuildFile; fileRef = D037646119EDA41200A782A9 /* RACBehaviorSubject.m */; };
		57A4D1D91BA13D7A00F7D4B1 /* RACBlockTrampoline.m in Sources */ = {isa = PBXBuildFile; fileRef = D037646319EDA41200A782A9 /* RACBlockTrampoline.m */; };
		57A4D1DA1BA13D7A00F7D4B1 /* RACChannel.m in Sources */ = {isa = PBXBuildFile; fileRef = D037646519EDA41200A782A9 /* RACChannel.m */; };
		57A4D1DB1BA13D7A00F7D4B1 /* RACCommand.m in Sources */ = {isa = PBXBuildFile; fileRef = D037646719EDA41200A782A9 /* RACCommand.m */; };
		57A4D1DC1BA13D7A00F7D4B1 /* RACCompoundDisposable.m in Sources */ = {isa = PBXBuildFile; fileRef = D037646919EDA41200A782A9 /* RACCompoundDisposable.m */; };
		57A4D1DD1BA13D7A00F7D4B1 /* RACDelegateProxy.m in Sources */ = {isa = PBXBuildFile; fileRef = D037646C19EDA41200A782A9 /* RACDelegateProxy.m */; };
		57A4D1DE1BA13D7A00F7D4B1 /* RACDisposable.m in Sources */ = {isa = PBXBuildFile; fileRef = D037646E19EDA41200A782A9 /* RACDisposable.m */; };
		57A4D1DF1BA13D7A00F7D4B1 /* RACDynamicSequence.m in Sources */ = {isa = PBXBuildFile; fileRef = D037647019EDA41200A782A9 /* RACDynamicSequence.m */; };
		57A4D1E01BA13D7A00F7D4B1 /* RACDynamicSignal.m in Sources */ = {isa = PBXBuildFile; fileRef = D037647219EDA41200A782A9 /* RACDynamicSignal.m */; };
		57A4D1E11BA13D7A00F7D4B1 /* RACEagerSequence.m in Sources */ = {isa = PBXBuildFile; fileRef = D037647419EDA41200A782A9 /* RACEagerSequence.m */; };
		57A4D1E21BA13D7A00F7D4B1 /* RACEmptySequence.m in Sources */ = {isa = PBXBuildFile; fileRef = D037647619EDA41200A782A9 /* RACEmptySequence.m */; };
		57A4D1E31BA13D7A00F7D4B1 /* RACEmptySignal.m in Sources */ = {isa = PBXBuildFile; fileRef = D037647819EDA41200A782A9 /* RACEmptySignal.m */; };
		57A4D1E41BA13D7A00F7D4B1 /* RACErrorSignal.m in Sources */ = {isa = PBXBuildFile; fileRef = D037647A19EDA41200A782A9 /* RACErrorSignal.m */; };
		57A4D1E51BA13D7A00F7D4B1 /* RACEvent.m in Sources */ = {isa = PBXBuildFile; fileRef = D037647C19EDA41200A782A9 /* RACEvent.m */; };
		57A4D1E61BA13D7A00F7D4B1 /* RACGroupedSignal.m in Sources */ = {isa = PBXBuildFile; fileRef = D037647E19EDA41200A782A9 /* RACGroupedSignal.m */; };
		57A4D1E71BA13D7A00F7D4B1 /* RACImmediateScheduler.m in Sources */ = {isa = PBXBuildFile; fileRef = D037648019EDA41200A782A9 /* RACImmediateScheduler.m */; };
		57A4D1E81BA13D7A00F7D4B1 /* RACIndexSetSequence.m in Sources */ = {isa = PBXBuildFile; fileRef = D037648219EDA41200A782A9 /* RACIndexSetSequence.m */; };
		57A4D1E91BA13D7A00F7D4B1 /* RACKVOChannel.m in Sources */ = {isa = PBXBuildFile; fileRef = D037648419EDA41200A782A9 /* RACKVOChannel.m */; };
		57A4D1EA1BA13D7A00F7D4B1 /* RACKVOProxy.m in Sources */ = {isa = PBXBuildFile; fileRef = 7A70657E1A3F88B8001E8354 /* RACKVOProxy.m */; };
		57A4D1EB1BA13D7A00F7D4B1 /* RACKVOTrampoline.m in Sources */ = {isa = PBXBuildFile; fileRef = D037648619EDA41200A782A9 /* RACKVOTrampoline.m */; };
		57A4D1EC1BA13D7A00F7D4B1 /* RACMulticastConnection.m in Sources */ = {isa = PBXBuildFile; fileRef = D037648819EDA41200A782A9 /* RACMulticastConnection.m */; };
		57A4D1EE1BA13D7A00F7D4B1 /* RACPassthroughSubscriber.m in Sources */ = {isa = PBXBuildFile; fileRef = D037648D19EDA41200A782A9 /* RACPassthroughSubscriber.m */; };
		57A4D1EF1BA13D7A00F7D4B1 /* RACQueueScheduler.m in Sources */ = {isa = PBXBuildFile; fileRef = D037648F19EDA41200A782A9 /* RACQueueScheduler.m */; };
		57A4D1F01BA13D7A00F7D4B1 /* RACReplaySubject.m in Sources */ = {isa = PBXBuildFile; fileRef = D037649219EDA41200A782A9 /* RACReplaySubject.m */; };
		57A4D1F11BA13D7A00F7D4B1 /* RACReturnSignal.m in Sources */ = {isa = PBXBuildFile; fileRef = D037649419EDA41200A782A9 /* RACReturnSignal.m */; };
		57A4D1F21BA13D7A00F7D4B1 /* RACScheduler.m in Sources */ = {isa = PBXBuildFile; fileRef = D037649619EDA41200A782A9 /* RACScheduler.m */; };
		57A4D1F31BA13D7A00F7D4B1 /* RACScopedDisposable.m in Sources */ = {isa = PBXBuildFile; fileRef = D037649A19EDA41200A782A9 /* RACScopedDisposable.m */; };
		57A4D1F41BA13D7A00F7D4B1 /* RACSequence.m in Sources */ = {isa = PBXBuildFile; fileRef = D037649C19EDA41200A782A9 /* RACSequence.m */; };
		57A4D1F51BA13D7A00F7D4B1 /* RACSerialDisposable.m in Sources */ = {isa = PBXBuildFile; fileRef = D037649E19EDA41200A782A9 /* RACSerialDisposable.m */; };
		57A4D1F61BA13D7A00F7D4B1 /* RACSignal.m in Sources */ = {isa = PBXBuildFile; fileRef = D03764A019EDA41200A782A9 /* RACSignal.m */; };
		57A4D1F71BA13D7A00F7D4B1 /* RACSignal+Operations.m in Sources */ = {isa = PBXBuildFile; fileRef = D03764A219EDA41200A782A9 /* RACSignal+Operations.m */; };
		57A4D1F81BA13D7A00F7D4B1 /* RACSignalSequence.m in Sources */ = {isa = PBXBuildFile; fileRef = D03764A519EDA41200A782A9 /* RACSignalSequence.m */; };
		57A4D1F91BA13D7A00F7D4B1 /* RACStream.m in Sources */ = {isa = PBXBuildFile; fileRef = D03764A719EDA41200A782A9 /* RACStream.m */; };
		57A4D1FA1BA13D7A00F7D4B1 /* RACStringSequence.m in Sources */ = {isa = PBXBuildFile; fileRef = D03764AA19EDA41200A782A9 /* RACStringSequence.m */; };
		57A4D1FB1BA13D7A00F7D4B1 /* RACSubject.m in Sources */ = {isa = PBXBuildFile; fileRef = D03764AC19EDA41200A782A9 /* RACSubject.m */; };
		57A4D1FC1BA13D7A00F7D4B1 /* RACSubscriber.m in Sources */ = {isa = PBXBuildFile; fileRef = D03764AE19EDA41200A782A9 /* RACSubscriber.m */; };
		57A4D1FD1BA13D7A00F7D4B1 /* RACSubscriptingAssignmentTrampoline.m in Sources */ = {isa = PBXBuildFile; fileRef = D03764B119EDA41200A782A9 /* RACSubscriptingAssignmentTrampoline.m */; };
		57A4D1FE1BA13D7A00F7D4B1 /* RACSubscriptionScheduler.m in Sources */ = {isa = PBXBuildFile; fileRef = D03764B319EDA41200A782A9 /* RACSubscriptionScheduler.m */; };
		57A4D1FF1BA13D7A00F7D4B1 /* RACTargetQueueScheduler.m in Sources */ = {isa = PBXBuildFile; fileRef = D03764B519EDA41200A782A9 /* RACTargetQueueScheduler.m */; };
		57A4D2001BA13D7A00F7D4B1 /* RACTestScheduler.m in Sources */ = {isa = PBXBuildFile; fileRef = D03764B719EDA41200A782A9 /* RACTestScheduler.m */; };
		57A4D2011BA13D7A00F7D4B1 /* RACTuple.m in Sources */ = {isa = PBXBuildFile; fileRef = D03764B919EDA41200A782A9 /* RACTuple.m */; };
		57A4D2021BA13D7A00F7D4B1 /* RACTupleSequence.m in Sources */ = {isa = PBXBuildFile; fileRef = D03764BB19EDA41200A782A9 /* RACTupleSequence.m */; };
		57A4D2031BA13D7A00F7D4B1 /* RACUnarySequence.m in Sources */ = {isa = PBXBuildFile; fileRef = D03764BD19EDA41200A782A9 /* RACUnarySequence.m */; };
		57A4D2041BA13D7A00F7D4B1 /* RACUnit.m in Sources */ = {isa = PBXBuildFile; fileRef = D03764BF19EDA41200A782A9 /* RACUnit.m */; };
		57A4D2051BA13D7A00F7D4B1 /* RACValueTransformer.m in Sources */ = {isa = PBXBuildFile; fileRef = D03764C119EDA41200A782A9 /* RACValueTransformer.m */; };
		57A4D2081BA13D7A00F7D4B1 /* Result.framework in Frameworks */ = {isa = PBXBuildFile; fileRef = CDC42E2E1AE7AB8B00965373 /* Result.framework */; };
		57A4D20A1BA13D7A00F7D4B1 /* ReactiveCocoa.h in Headers */ = {isa = PBXBuildFile; fileRef = D04725EF19E49ED7006002AA /* ReactiveCocoa.h */; settings = {ATTRIBUTES = (Public, ); }; };
		57A4D20B1BA13D7A00F7D4B1 /* EXTKeyPathCoding.h in Headers */ = {isa = PBXBuildFile; fileRef = D037666619EDA57100A782A9 /* EXTKeyPathCoding.h */; settings = {ATTRIBUTES = (Public, ); }; };
		57A4D20C1BA13D7A00F7D4B1 /* EXTScope.h in Headers */ = {isa = PBXBuildFile; fileRef = D037666919EDA57100A782A9 /* EXTScope.h */; settings = {ATTRIBUTES = (Public, ); }; };
		57A4D20D1BA13D7A00F7D4B1 /* metamacros.h in Headers */ = {isa = PBXBuildFile; fileRef = D037666A19EDA57100A782A9 /* metamacros.h */; settings = {ATTRIBUTES = (Public, ); }; };
		57A4D20E1BA13D7A00F7D4B1 /* NSArray+RACSequenceAdditions.h in Headers */ = {isa = PBXBuildFile; fileRef = D037642A19EDA41200A782A9 /* NSArray+RACSequenceAdditions.h */; settings = {ATTRIBUTES = (Public, ); }; };
		57A4D20F1BA13D7A00F7D4B1 /* NSData+RACSupport.h in Headers */ = {isa = PBXBuildFile; fileRef = D037643019EDA41200A782A9 /* NSData+RACSupport.h */; settings = {ATTRIBUTES = (Public, ); }; };
		57A4D2101BA13D7A00F7D4B1 /* NSDictionary+RACSequenceAdditions.h in Headers */ = {isa = PBXBuildFile; fileRef = D037643219EDA41200A782A9 /* NSDictionary+RACSequenceAdditions.h */; settings = {ATTRIBUTES = (Public, ); }; };
		57A4D2111BA13D7A00F7D4B1 /* NSEnumerator+RACSequenceAdditions.h in Headers */ = {isa = PBXBuildFile; fileRef = D037643419EDA41200A782A9 /* NSEnumerator+RACSequenceAdditions.h */; settings = {ATTRIBUTES = (Public, ); }; };
		57A4D2121BA13D7A00F7D4B1 /* NSFileHandle+RACSupport.h in Headers */ = {isa = PBXBuildFile; fileRef = D037643619EDA41200A782A9 /* NSFileHandle+RACSupport.h */; settings = {ATTRIBUTES = (Public, ); }; };
		57A4D2131BA13D7A00F7D4B1 /* NSIndexSet+RACSequenceAdditions.h in Headers */ = {isa = PBXBuildFile; fileRef = D037643819EDA41200A782A9 /* NSIndexSet+RACSequenceAdditions.h */; settings = {ATTRIBUTES = (Public, ); }; };
		57A4D2141BA13D7A00F7D4B1 /* NSNotificationCenter+RACSupport.h in Headers */ = {isa = PBXBuildFile; fileRef = D037643C19EDA41200A782A9 /* NSNotificationCenter+RACSupport.h */; settings = {ATTRIBUTES = (Public, ); }; };
		57A4D2151BA13D7A00F7D4B1 /* NSObject+RACDeallocating.h in Headers */ = {isa = PBXBuildFile; fileRef = D037644019EDA41200A782A9 /* NSObject+RACDeallocating.h */; settings = {ATTRIBUTES = (Public, ); }; };
		57A4D2161BA13D7A00F7D4B1 /* NSObject+RACLifting.h in Headers */ = {isa = PBXBuildFile; fileRef = D037644619EDA41200A782A9 /* NSObject+RACLifting.h */; settings = {ATTRIBUTES = (Public, ); }; };
		57A4D2171BA13D7A00F7D4B1 /* NSObject+RACPropertySubscribing.h in Headers */ = {isa = PBXBuildFile; fileRef = D037644819EDA41200A782A9 /* NSObject+RACPropertySubscribing.h */; settings = {ATTRIBUTES = (Public, ); }; };
		57A4D2181BA13D7A00F7D4B1 /* NSObject+RACSelectorSignal.h in Headers */ = {isa = PBXBuildFile; fileRef = D037644A19EDA41200A782A9 /* NSObject+RACSelectorSignal.h */; settings = {ATTRIBUTES = (Public, ); }; };
		57A4D2191BA13D7A00F7D4B1 /* NSOrderedSet+RACSequenceAdditions.h in Headers */ = {isa = PBXBuildFile; fileRef = D037644C19EDA41200A782A9 /* NSOrderedSet+RACSequenceAdditions.h */; settings = {ATTRIBUTES = (Public, ); }; };
		57A4D21A1BA13D7A00F7D4B1 /* NSSet+RACSequenceAdditions.h in Headers */ = {isa = PBXBuildFile; fileRef = D037644E19EDA41200A782A9 /* NSSet+RACSequenceAdditions.h */; settings = {ATTRIBUTES = (Public, ); }; };
		57A4D21B1BA13D7A00F7D4B1 /* NSString+RACSequenceAdditions.h in Headers */ = {isa = PBXBuildFile; fileRef = D037645219EDA41200A782A9 /* NSString+RACSequenceAdditions.h */; settings = {ATTRIBUTES = (Public, ); }; };
		57A4D21C1BA13D7A00F7D4B1 /* NSString+RACSupport.h in Headers */ = {isa = PBXBuildFile; fileRef = D037645419EDA41200A782A9 /* NSString+RACSupport.h */; settings = {ATTRIBUTES = (Public, ); }; };
		57A4D21E1BA13D7A00F7D4B1 /* NSUserDefaults+RACSupport.h in Headers */ = {isa = PBXBuildFile; fileRef = D037645A19EDA41200A782A9 /* NSUserDefaults+RACSupport.h */; settings = {ATTRIBUTES = (Public, ); }; };
		57A4D21F1BA13D7A00F7D4B1 /* RACBehaviorSubject.h in Headers */ = {isa = PBXBuildFile; fileRef = D037646019EDA41200A782A9 /* RACBehaviorSubject.h */; settings = {ATTRIBUTES = (Public, ); }; };
		57A4D2201BA13D7A00F7D4B1 /* RACChannel.h in Headers */ = {isa = PBXBuildFile; fileRef = D037646419EDA41200A782A9 /* RACChannel.h */; settings = {ATTRIBUTES = (Public, ); }; };
		57A4D2211BA13D7A00F7D4B1 /* RACCommand.h in Headers */ = {isa = PBXBuildFile; fileRef = D037646619EDA41200A782A9 /* RACCommand.h */; settings = {ATTRIBUTES = (Public, ); }; };
		57A4D2221BA13D7A00F7D4B1 /* RACCompoundDisposable.h in Headers */ = {isa = PBXBuildFile; fileRef = D037646819EDA41200A782A9 /* RACCompoundDisposable.h */; settings = {ATTRIBUTES = (Public, ); }; };
		57A4D2231BA13D7A00F7D4B1 /* RACDisposable.h in Headers */ = {isa = PBXBuildFile; fileRef = D037646D19EDA41200A782A9 /* RACDisposable.h */; settings = {ATTRIBUTES = (Public, ); }; };
		57A4D2241BA13D7A00F7D4B1 /* RACEvent.h in Headers */ = {isa = PBXBuildFile; fileRef = D037647B19EDA41200A782A9 /* RACEvent.h */; settings = {ATTRIBUTES = (Public, ); }; };
		57A4D2251BA13D7A00F7D4B1 /* RACGroupedSignal.h in Headers */ = {isa = PBXBuildFile; fileRef = D037647D19EDA41200A782A9 /* RACGroupedSignal.h */; settings = {ATTRIBUTES = (Public, ); }; };
		57A4D2261BA13D7A00F7D4B1 /* RACKVOChannel.h in Headers */ = {isa = PBXBuildFile; fileRef = D037648319EDA41200A782A9 /* RACKVOChannel.h */; settings = {ATTRIBUTES = (Public, ); }; };
		57A4D2271BA13D7A00F7D4B1 /* RACMulticastConnection.h in Headers */ = {isa = PBXBuildFile; fileRef = D037648719EDA41200A782A9 /* RACMulticastConnection.h */; settings = {ATTRIBUTES = (Public, ); }; };
		57A4D2281BA13D7A00F7D4B1 /* RACQueueScheduler.h in Headers */ = {isa = PBXBuildFile; fileRef = D037648E19EDA41200A782A9 /* RACQueueScheduler.h */; settings = {ATTRIBUTES = (Public, ); }; };
		57A4D2291BA13D7A00F7D4B1 /* RACQueueScheduler+Subclass.h in Headers */ = {isa = PBXBuildFile; fileRef = D037649019EDA41200A782A9 /* RACQueueScheduler+Subclass.h */; settings = {ATTRIBUTES = (Public, ); }; };
		57A4D22A1BA13D7A00F7D4B1 /* RACReplaySubject.h in Headers */ = {isa = PBXBuildFile; fileRef = D037649119EDA41200A782A9 /* RACReplaySubject.h */; settings = {ATTRIBUTES = (Public, ); }; };
		57A4D22B1BA13D7A00F7D4B1 /* RACScheduler.h in Headers */ = {isa = PBXBuildFile; fileRef = D037649519EDA41200A782A9 /* RACScheduler.h */; settings = {ATTRIBUTES = (Public, ); }; };
		57A4D22C1BA13D7A00F7D4B1 /* RACScheduler+Subclass.h in Headers */ = {isa = PBXBuildFile; fileRef = D037649819EDA41200A782A9 /* RACScheduler+Subclass.h */; settings = {ATTRIBUTES = (Public, ); }; };
		57A4D22D1BA13D7A00F7D4B1 /* RACScopedDisposable.h in Headers */ = {isa = PBXBuildFile; fileRef = D037649919EDA41200A782A9 /* RACScopedDisposable.h */; settings = {ATTRIBUTES = (Public, ); }; };
		57A4D22E1BA13D7A00F7D4B1 /* RACSequence.h in Headers */ = {isa = PBXBuildFile; fileRef = D037649B19EDA41200A782A9 /* RACSequence.h */; settings = {ATTRIBUTES = (Public, ); }; };
		57A4D22F1BA13D7A00F7D4B1 /* RACSerialDisposable.h in Headers */ = {isa = PBXBuildFile; fileRef = D037649D19EDA41200A782A9 /* RACSerialDisposable.h */; settings = {ATTRIBUTES = (Public, ); }; };
		57A4D2301BA13D7A00F7D4B1 /* RACSignal.h in Headers */ = {isa = PBXBuildFile; fileRef = D037649F19EDA41200A782A9 /* RACSignal.h */; settings = {ATTRIBUTES = (Public, ); }; };
		57A4D2311BA13D7A00F7D4B1 /* RACSignal+Operations.h in Headers */ = {isa = PBXBuildFile; fileRef = D03764A119EDA41200A782A9 /* RACSignal+Operations.h */; settings = {ATTRIBUTES = (Public, ); }; };
		57A4D2321BA13D7A00F7D4B1 /* RACStream.h in Headers */ = {isa = PBXBuildFile; fileRef = D03764A619EDA41200A782A9 /* RACStream.h */; settings = {ATTRIBUTES = (Public, ); }; };
		57A4D2331BA13D7A00F7D4B1 /* RACSubject.h in Headers */ = {isa = PBXBuildFile; fileRef = D03764AB19EDA41200A782A9 /* RACSubject.h */; settings = {ATTRIBUTES = (Public, ); }; };
		57A4D2341BA13D7A00F7D4B1 /* RACSubscriber.h in Headers */ = {isa = PBXBuildFile; fileRef = D03764AD19EDA41200A782A9 /* RACSubscriber.h */; settings = {ATTRIBUTES = (Public, ); }; };
		57A4D2351BA13D7A00F7D4B1 /* RACSubscriptingAssignmentTrampoline.h in Headers */ = {isa = PBXBuildFile; fileRef = D03764B019EDA41200A782A9 /* RACSubscriptingAssignmentTrampoline.h */; settings = {ATTRIBUTES = (Public, ); }; };
		57A4D2361BA13D7A00F7D4B1 /* RACTargetQueueScheduler.h in Headers */ = {isa = PBXBuildFile; fileRef = D03764B419EDA41200A782A9 /* RACTargetQueueScheduler.h */; settings = {ATTRIBUTES = (Public, ); }; };
		57A4D2371BA13D7A00F7D4B1 /* RACTestScheduler.h in Headers */ = {isa = PBXBuildFile; fileRef = D03764B619EDA41200A782A9 /* RACTestScheduler.h */; settings = {ATTRIBUTES = (Public, ); }; };
		57A4D2381BA13D7A00F7D4B1 /* RACTuple.h in Headers */ = {isa = PBXBuildFile; fileRef = D03764B819EDA41200A782A9 /* RACTuple.h */; settings = {ATTRIBUTES = (Public, ); }; };
		57A4D2391BA13D7A00F7D4B1 /* RACUnit.h in Headers */ = {isa = PBXBuildFile; fileRef = D03764BE19EDA41200A782A9 /* RACUnit.h */; settings = {ATTRIBUTES = (Public, ); }; };
		57D4768D1C42063C00EFE697 /* UIControl+RACSignalSupport.m in Sources */ = {isa = PBXBuildFile; fileRef = D03764CD19EDA41200A782A9 /* UIControl+RACSignalSupport.m */; };
		57D476901C4206D400EFE697 /* UIControl+RACSignalSupportPrivate.m in Sources */ = {isa = PBXBuildFile; fileRef = D03764CF19EDA41200A782A9 /* UIControl+RACSignalSupportPrivate.m */; };
		57D476911C4206DA00EFE697 /* UIGestureRecognizer+RACSignalSupport.m in Sources */ = {isa = PBXBuildFile; fileRef = D03764D319EDA41200A782A9 /* UIGestureRecognizer+RACSignalSupport.m */; };
		57D476921C4206DF00EFE697 /* UISegmentedControl+RACSignalSupport.m in Sources */ = {isa = PBXBuildFile; fileRef = D03764D919EDA41200A782A9 /* UISegmentedControl+RACSignalSupport.m */; };
		57D476951C4206EC00EFE697 /* UITableViewCell+RACSignalSupport.m in Sources */ = {isa = PBXBuildFile; fileRef = D03764E119EDA41200A782A9 /* UITableViewCell+RACSignalSupport.m */; };
		57D476961C4206EC00EFE697 /* UITableViewHeaderFooterView+RACSignalSupport.m in Sources */ = {isa = PBXBuildFile; fileRef = D03764E319EDA41200A782A9 /* UITableViewHeaderFooterView+RACSignalSupport.m */; };
		57D476971C4206EC00EFE697 /* UITextField+RACSignalSupport.m in Sources */ = {isa = PBXBuildFile; fileRef = D03764E519EDA41200A782A9 /* UITextField+RACSignalSupport.m */; };
		57D476981C4206EC00EFE697 /* UITextView+RACSignalSupport.m in Sources */ = {isa = PBXBuildFile; fileRef = D03764E719EDA41200A782A9 /* UITextView+RACSignalSupport.m */; };
		57D4769A1C4206F200EFE697 /* UIButton+RACCommandSupport.m in Sources */ = {isa = PBXBuildFile; fileRef = D03764C919EDA41200A782A9 /* UIButton+RACCommandSupport.m */; };
		57D4769B1C4206F200EFE697 /* UICollectionReusableView+RACSignalSupport.m in Sources */ = {isa = PBXBuildFile; fileRef = D03764CB19EDA41200A782A9 /* UICollectionReusableView+RACSignalSupport.m */; };
		57DC89A01C5066D400E367B7 /* UIGestureRecognizer+RACSignalSupport.h in Headers */ = {isa = PBXBuildFile; fileRef = D03764D219EDA41200A782A9 /* UIGestureRecognizer+RACSignalSupport.h */; settings = {ATTRIBUTES = (Public, ); }; };
		57DC89A11C50672B00E367B7 /* UIControl+RACSignalSupport.h in Headers */ = {isa = PBXBuildFile; fileRef = D03764CC19EDA41200A782A9 /* UIControl+RACSignalSupport.h */; settings = {ATTRIBUTES = (Public, ); }; };
		57DC89A21C50673C00E367B7 /* UISegmentedControl+RACSignalSupport.h in Headers */ = {isa = PBXBuildFile; fileRef = D03764D819EDA41200A782A9 /* UISegmentedControl+RACSignalSupport.h */; settings = {ATTRIBUTES = (Public, ); }; };
		57DC89A31C50674300E367B7 /* UITableViewCell+RACSignalSupport.h in Headers */ = {isa = PBXBuildFile; fileRef = D03764E019EDA41200A782A9 /* UITableViewCell+RACSignalSupport.h */; settings = {ATTRIBUTES = (Public, ); }; };
		57DC89A41C50674D00E367B7 /* UITableViewHeaderFooterView+RACSignalSupport.h in Headers */ = {isa = PBXBuildFile; fileRef = D03764E219EDA41200A782A9 /* UITableViewHeaderFooterView+RACSignalSupport.h */; settings = {ATTRIBUTES = (Public, ); }; };
		57DC89A51C50675700E367B7 /* UITextField+RACSignalSupport.h in Headers */ = {isa = PBXBuildFile; fileRef = D03764E419EDA41200A782A9 /* UITextField+RACSignalSupport.h */; settings = {ATTRIBUTES = (Public, ); }; };
		57DC89A61C50675F00E367B7 /* UITextView+RACSignalSupport.h in Headers */ = {isa = PBXBuildFile; fileRef = D03764E619EDA41200A782A9 /* UITextView+RACSignalSupport.h */; settings = {ATTRIBUTES = (Public, ); }; };
		57DC89A71C50679700E367B7 /* UIButton+RACCommandSupport.h in Headers */ = {isa = PBXBuildFile; fileRef = D03764C819EDA41200A782A9 /* UIButton+RACCommandSupport.h */; settings = {ATTRIBUTES = (Public, ); }; };
		57DC89A81C50679E00E367B7 /* UICollectionReusableView+RACSignalSupport.h in Headers */ = {isa = PBXBuildFile; fileRef = D03764CA19EDA41200A782A9 /* UICollectionReusableView+RACSignalSupport.h */; settings = {ATTRIBUTES = (Public, ); }; };
		7A7065811A3F88B8001E8354 /* RACKVOProxy.m in Sources */ = {isa = PBXBuildFile; fileRef = 7A70657E1A3F88B8001E8354 /* RACKVOProxy.m */; };
		7A7065821A3F88B8001E8354 /* RACKVOProxy.m in Sources */ = {isa = PBXBuildFile; fileRef = 7A70657E1A3F88B8001E8354 /* RACKVOProxy.m */; };
		7A7065841A3F8967001E8354 /* RACKVOProxySpec.m in Sources */ = {isa = PBXBuildFile; fileRef = 7A7065831A3F8967001E8354 /* RACKVOProxySpec.m */; };
		7A7065851A3F8967001E8354 /* RACKVOProxySpec.m in Sources */ = {isa = PBXBuildFile; fileRef = 7A7065831A3F8967001E8354 /* RACKVOProxySpec.m */; };
		7DFBED081CDB8C9500EE435B /* ReactiveCocoa.framework in Frameworks */ = {isa = PBXBuildFile; fileRef = 57A4D2411BA13D7A00F7D4B1 /* ReactiveCocoa.framework */; };
		7DFBED141CDB8CE600EE435B /* test-data.json in Resources */ = {isa = PBXBuildFile; fileRef = D03766B119EDA60000A782A9 /* test-data.json */; };
		7DFBED1E1CDB8D7000EE435B /* ReactiveCocoa.framework in Copy Frameworks */ = {isa = PBXBuildFile; fileRef = 57A4D2411BA13D7A00F7D4B1 /* ReactiveCocoa.framework */; settings = {ATTRIBUTES = (CodeSignOnCopy, RemoveHeadersOnCopy, ); }; };
		7DFBED1F1CDB8D7800EE435B /* Quick.framework in Copy Frameworks */ = {isa = PBXBuildFile; fileRef = D037672B19EDA75D00A782A9 /* Quick.framework */; settings = {ATTRIBUTES = (CodeSignOnCopy, RemoveHeadersOnCopy, ); }; };
		7DFBED201CDB8D7D00EE435B /* Nimble.framework in Copy Frameworks */ = {isa = PBXBuildFile; fileRef = D05E662419EDD82000904ACA /* Nimble.framework */; settings = {ATTRIBUTES = (CodeSignOnCopy, RemoveHeadersOnCopy, ); }; };
		7DFBED211CDB8D8300EE435B /* Result.framework in Copy Frameworks */ = {isa = PBXBuildFile; fileRef = CDC42E2E1AE7AB8B00965373 /* Result.framework */; settings = {ATTRIBUTES = (CodeSignOnCopy, RemoveHeadersOnCopy, ); }; };
		7DFBED271CDB8DE300EE435B /* ObjectiveCBridgingSpec.swift in Sources */ = {isa = PBXBuildFile; fileRef = D0A226101A72F30B00D33B74 /* ObjectiveCBridgingSpec.swift */; };
		7DFBED281CDB8DE300EE435B /* DynamicPropertySpec.swift in Sources */ = {isa = PBXBuildFile; fileRef = D0A2260D1A72F16D00D33B74 /* DynamicPropertySpec.swift */; };
		7DFBED321CDB8DE300EE435B /* NSEnumeratorRACSequenceAdditionsSpec.m in Sources */ = {isa = PBXBuildFile; fileRef = D037667819EDA60000A782A9 /* NSEnumeratorRACSequenceAdditionsSpec.m */; };
		7DFBED331CDB8DE300EE435B /* NSNotificationCenterRACSupportSpec.m in Sources */ = {isa = PBXBuildFile; fileRef = D037667919EDA60000A782A9 /* NSNotificationCenterRACSupportSpec.m */; };
		7DFBED351CDB8DE300EE435B /* NSObjectRACDeallocatingSpec.m in Sources */ = {isa = PBXBuildFile; fileRef = D037667B19EDA60000A782A9 /* NSObjectRACDeallocatingSpec.m */; };
		7DFBED361CDB8DE300EE435B /* NSObjectRACLiftingSpec.m in Sources */ = {isa = PBXBuildFile; fileRef = D037667C19EDA60000A782A9 /* NSObjectRACLiftingSpec.m */; };
		7DFBED381CDB8DE300EE435B /* NSObjectRACPropertySubscribingExamples.m in Sources */ = {isa = PBXBuildFile; fileRef = D037667E19EDA60000A782A9 /* NSObjectRACPropertySubscribingExamples.m */; };
		7DFBED391CDB8DE300EE435B /* NSObjectRACPropertySubscribingSpec.m in Sources */ = {isa = PBXBuildFile; fileRef = D037667F19EDA60000A782A9 /* NSObjectRACPropertySubscribingSpec.m */; };
		7DFBED3A1CDB8DE300EE435B /* NSObjectRACSelectorSignalSpec.m in Sources */ = {isa = PBXBuildFile; fileRef = D037668019EDA60000A782A9 /* NSObjectRACSelectorSignalSpec.m */; };
		7DFBED3B1CDB8DE300EE435B /* NSStringRACKeyPathUtilitiesSpec.m in Sources */ = {isa = PBXBuildFile; fileRef = D037668119EDA60000A782A9 /* NSStringRACKeyPathUtilitiesSpec.m */; };
		7DFBED3D1CDB8DE300EE435B /* NSUserDefaultsRACSupportSpec.m in Sources */ = {isa = PBXBuildFile; fileRef = D037668419EDA60000A782A9 /* NSUserDefaultsRACSupportSpec.m */; };
		7DFBED3E1CDB8DE300EE435B /* RACBlockTrampolineSpec.m in Sources */ = {isa = PBXBuildFile; fileRef = D037668619EDA60000A782A9 /* RACBlockTrampolineSpec.m */; };
		7DFBED401CDB8DE300EE435B /* RACChannelExamples.m in Sources */ = {isa = PBXBuildFile; fileRef = D037668819EDA60000A782A9 /* RACChannelExamples.m */; };
		7DFBED411CDB8DE300EE435B /* RACChannelSpec.m in Sources */ = {isa = PBXBuildFile; fileRef = D037668919EDA60000A782A9 /* RACChannelSpec.m */; };
		7DFBED421CDB8DE300EE435B /* RACCommandSpec.m in Sources */ = {isa = PBXBuildFile; fileRef = D037668A19EDA60000A782A9 /* RACCommandSpec.m */; };
		7DFBED431CDB8DE300EE435B /* RACCompoundDisposableSpec.m in Sources */ = {isa = PBXBuildFile; fileRef = D037668B19EDA60000A782A9 /* RACCompoundDisposableSpec.m */; };
		7DFBED451CDB8DE300EE435B /* RACControlCommandExamples.m in Sources */ = {isa = PBXBuildFile; fileRef = D037668D19EDA60000A782A9 /* RACControlCommandExamples.m */; };
		7DFBED461CDB8DE300EE435B /* RACDelegateProxySpec.m in Sources */ = {isa = PBXBuildFile; fileRef = D037668E19EDA60000A782A9 /* RACDelegateProxySpec.m */; };
		7DFBED471CDB8DE300EE435B /* RACDisposableSpec.m in Sources */ = {isa = PBXBuildFile; fileRef = D037668F19EDA60000A782A9 /* RACDisposableSpec.m */; };
		7DFBED481CDB8DE300EE435B /* RACEventSpec.m in Sources */ = {isa = PBXBuildFile; fileRef = D037669019EDA60000A782A9 /* RACEventSpec.m */; };
		7DFBED491CDB8DE300EE435B /* RACKVOChannelSpec.m in Sources */ = {isa = PBXBuildFile; fileRef = D037669119EDA60000A782A9 /* RACKVOChannelSpec.m */; };
		7DFBED4A1CDB8DE300EE435B /* RACKVOProxySpec.m in Sources */ = {isa = PBXBuildFile; fileRef = 7A7065831A3F8967001E8354 /* RACKVOProxySpec.m */; };
		7DFBED4B1CDB8DE300EE435B /* RACKVOWrapperSpec.m in Sources */ = {isa = PBXBuildFile; fileRef = D037669219EDA60000A782A9 /* RACKVOWrapperSpec.m */; };
		7DFBED4C1CDB8DE300EE435B /* RACMulticastConnectionSpec.m in Sources */ = {isa = PBXBuildFile; fileRef = D037669319EDA60000A782A9 /* RACMulticastConnectionSpec.m */; };
		7DFBED4E1CDB8DE300EE435B /* RACPropertySignalExamples.m in Sources */ = {isa = PBXBuildFile; fileRef = D037669519EDA60000A782A9 /* RACPropertySignalExamples.m */; };
		7DFBED4F1CDB8DE300EE435B /* RACSchedulerSpec.m in Sources */ = {isa = PBXBuildFile; fileRef = D037669619EDA60000A782A9 /* RACSchedulerSpec.m */; };
		7DFBED501CDB8DE300EE435B /* RACSequenceAdditionsSpec.m in Sources */ = {isa = PBXBuildFile; fileRef = D037669719EDA60000A782A9 /* RACSequenceAdditionsSpec.m */; };
		7DFBED521CDB8DE300EE435B /* RACSequenceExamples.m in Sources */ = {isa = PBXBuildFile; fileRef = D037669919EDA60000A782A9 /* RACSequenceExamples.m */; };
		7DFBED531CDB8DE300EE435B /* RACSequenceSpec.m in Sources */ = {isa = PBXBuildFile; fileRef = D037669A19EDA60000A782A9 /* RACSequenceSpec.m */; };
		7DFBED541CDB8DE300EE435B /* RACSerialDisposableSpec.m in Sources */ = {isa = PBXBuildFile; fileRef = D037669B19EDA60000A782A9 /* RACSerialDisposableSpec.m */; };
		7DFBED551CDB8DE300EE435B /* RACSignalSpec.m in Sources */ = {isa = PBXBuildFile; fileRef = D037669C19EDA60000A782A9 /* RACSignalSpec.m */; };
		7DFBED571CDB8DE300EE435B /* RACStreamExamples.m in Sources */ = {isa = PBXBuildFile; fileRef = D03766A019EDA60000A782A9 /* RACStreamExamples.m */; };
		7DFBED591CDB8DE300EE435B /* RACSubclassObject.m in Sources */ = {isa = PBXBuildFile; fileRef = D03766A219EDA60000A782A9 /* RACSubclassObject.m */; };
		7DFBED5A1CDB8DE300EE435B /* RACSubjectSpec.m in Sources */ = {isa = PBXBuildFile; fileRef = D03766A319EDA60000A782A9 /* RACSubjectSpec.m */; };
		7DFBED5C1CDB8DE300EE435B /* RACSubscriberExamples.m in Sources */ = {isa = PBXBuildFile; fileRef = D03766A519EDA60000A782A9 /* RACSubscriberExamples.m */; };
		7DFBED5D1CDB8DE300EE435B /* RACSubscriberSpec.m in Sources */ = {isa = PBXBuildFile; fileRef = D03766A619EDA60000A782A9 /* RACSubscriberSpec.m */; };
		7DFBED5E1CDB8DE300EE435B /* RACSubscriptingAssignmentTrampolineSpec.m in Sources */ = {isa = PBXBuildFile; fileRef = D03766A719EDA60000A782A9 /* RACSubscriptingAssignmentTrampolineSpec.m */; };
		7DFBED5F1CDB8DE300EE435B /* RACTargetQueueSchedulerSpec.m in Sources */ = {isa = PBXBuildFile; fileRef = D03766A819EDA60000A782A9 /* RACTargetQueueSchedulerSpec.m */; };
		7DFBED601CDB8DE300EE435B /* RACTupleSpec.m in Sources */ = {isa = PBXBuildFile; fileRef = D03766B019EDA60000A782A9 /* RACTupleSpec.m */; };
		7DFBED631CDB8DE300EE435B /* UIBarButtonItemRACSupportSpec.m in Sources */ = {isa = PBXBuildFile; fileRef = D03766B419EDA60000A782A9 /* UIBarButtonItemRACSupportSpec.m */; };
		7DFBED641CDB8DE300EE435B /* UIButtonRACSupportSpec.m in Sources */ = {isa = PBXBuildFile; fileRef = D03766B519EDA60000A782A9 /* UIButtonRACSupportSpec.m */; };
		7DFBED671CDB8DE300EE435B /* RACTestExampleScheduler.m in Sources */ = {isa = PBXBuildFile; fileRef = D0C3131819EF2D9700984962 /* RACTestExampleScheduler.m */; };
		7DFBED691CDB8DE300EE435B /* RACTestObject.m in Sources */ = {isa = PBXBuildFile; fileRef = D0C3131A19EF2D9700984962 /* RACTestObject.m */; };
		7DFBED6A1CDB8DE300EE435B /* RACTestSchedulerSpec.m in Sources */ = {isa = PBXBuildFile; fileRef = D0C3131B19EF2D9700984962 /* RACTestSchedulerSpec.m */; };
		7DFBED6C1CDB8DE300EE435B /* RACTestUIButton.m in Sources */ = {isa = PBXBuildFile; fileRef = D0C3131D19EF2D9700984962 /* RACTestUIButton.m */; };
		7DFBED6D1CDB8F7D00EE435B /* SignalProducerNimbleMatchers.swift in Sources */ = {isa = PBXBuildFile; fileRef = BFA6B94A1A76044800C846D1 /* SignalProducerNimbleMatchers.swift */; };
		7DFBED6E1CDB918900EE435B /* UIBarButtonItem+RACCommandSupport.m in Sources */ = {isa = PBXBuildFile; fileRef = D03764C719EDA41200A782A9 /* UIBarButtonItem+RACCommandSupport.m */; };
		7DFBED6F1CDB926400EE435B /* UIBarButtonItem+RACCommandSupport.h in Headers */ = {isa = PBXBuildFile; fileRef = D03764C619EDA41200A782A9 /* UIBarButtonItem+RACCommandSupport.h */; settings = {ATTRIBUTES = (Public, ); }; };
		9A1E72BA1D4DE96500CC20C3 /* KeyValueObservingSpec.swift in Sources */ = {isa = PBXBuildFile; fileRef = 9A1E72B91D4DE96500CC20C3 /* KeyValueObservingSpec.swift */; };
		9A1E72BB1D4DE96500CC20C3 /* KeyValueObservingSpec.swift in Sources */ = {isa = PBXBuildFile; fileRef = 9A1E72B91D4DE96500CC20C3 /* KeyValueObservingSpec.swift */; };
		9A1E72BC1D4DE96500CC20C3 /* KeyValueObservingSpec.swift in Sources */ = {isa = PBXBuildFile; fileRef = 9A1E72B91D4DE96500CC20C3 /* KeyValueObservingSpec.swift */; };
<<<<<<< HEAD
=======
		9A694EF31D5CE02E009B05BD /* UnidirectionalBinding.swift in Sources */ = {isa = PBXBuildFile; fileRef = 9A694EF21D5CE02E009B05BD /* UnidirectionalBinding.swift */; };
		9A694EF41D5CE02E009B05BD /* UnidirectionalBinding.swift in Sources */ = {isa = PBXBuildFile; fileRef = 9A694EF21D5CE02E009B05BD /* UnidirectionalBinding.swift */; };
		9A694EF51D5CE02E009B05BD /* UnidirectionalBinding.swift in Sources */ = {isa = PBXBuildFile; fileRef = 9A694EF21D5CE02E009B05BD /* UnidirectionalBinding.swift */; };
		9A694EF61D5CE02E009B05BD /* UnidirectionalBinding.swift in Sources */ = {isa = PBXBuildFile; fileRef = 9A694EF21D5CE02E009B05BD /* UnidirectionalBinding.swift */; };
		9ABCB1851D2A5B5A00BCA243 /* Deprecations+Removals.swift in Sources */ = {isa = PBXBuildFile; fileRef = 9ABCB1841D2A5B5A00BCA243 /* Deprecations+Removals.swift */; };
		9ABCB1861D2A5B5A00BCA243 /* Deprecations+Removals.swift in Sources */ = {isa = PBXBuildFile; fileRef = 9ABCB1841D2A5B5A00BCA243 /* Deprecations+Removals.swift */; };
		9ABCB1871D2A5B5A00BCA243 /* Deprecations+Removals.swift in Sources */ = {isa = PBXBuildFile; fileRef = 9ABCB1841D2A5B5A00BCA243 /* Deprecations+Removals.swift */; };
		9ABCB1881D2A5B5A00BCA243 /* Deprecations+Removals.swift in Sources */ = {isa = PBXBuildFile; fileRef = 9ABCB1841D2A5B5A00BCA243 /* Deprecations+Removals.swift */; };
>>>>>>> 0859e13e
		9AD0F06A1D48BA4800ADFAB7 /* NSObject+KeyValueObserving.swift in Sources */ = {isa = PBXBuildFile; fileRef = 9AD0F0691D48BA4800ADFAB7 /* NSObject+KeyValueObserving.swift */; };
		9AD0F06B1D48BA4800ADFAB7 /* NSObject+KeyValueObserving.swift in Sources */ = {isa = PBXBuildFile; fileRef = 9AD0F0691D48BA4800ADFAB7 /* NSObject+KeyValueObserving.swift */; };
		9AD0F06C1D48BA4800ADFAB7 /* NSObject+KeyValueObserving.swift in Sources */ = {isa = PBXBuildFile; fileRef = 9AD0F0691D48BA4800ADFAB7 /* NSObject+KeyValueObserving.swift */; };
		9AD0F06D1D48BA4800ADFAB7 /* NSObject+KeyValueObserving.swift in Sources */ = {isa = PBXBuildFile; fileRef = 9AD0F0691D48BA4800ADFAB7 /* NSObject+KeyValueObserving.swift */; };
		A1046B7A1BFF5661004D8045 /* EXTRuntimeExtensions.h in Headers */ = {isa = PBXBuildFile; fileRef = D037666719EDA57100A782A9 /* EXTRuntimeExtensions.h */; settings = {ATTRIBUTES = (Private, ); }; };
		A1046B7B1BFF5662004D8045 /* EXTRuntimeExtensions.h in Headers */ = {isa = PBXBuildFile; fileRef = D037666719EDA57100A782A9 /* EXTRuntimeExtensions.h */; settings = {ATTRIBUTES = (Private, ); }; };
		A1046B7C1BFF5662004D8045 /* EXTRuntimeExtensions.h in Headers */ = {isa = PBXBuildFile; fileRef = D037666719EDA57100A782A9 /* EXTRuntimeExtensions.h */; settings = {ATTRIBUTES = (Private, ); }; };
		A1046B7D1BFF5664004D8045 /* EXTRuntimeExtensions.h in Headers */ = {isa = PBXBuildFile; fileRef = D037666719EDA57100A782A9 /* EXTRuntimeExtensions.h */; settings = {ATTRIBUTES = (Private, ); }; };
		A9B3155E1B3940750001CB9C /* EXTRuntimeExtensions.m in Sources */ = {isa = PBXBuildFile; fileRef = D037666819EDA57100A782A9 /* EXTRuntimeExtensions.m */; };
		A9B315601B3940750001CB9C /* NSArray+RACSequenceAdditions.m in Sources */ = {isa = PBXBuildFile; fileRef = D037642B19EDA41200A782A9 /* NSArray+RACSequenceAdditions.m */; };
		A9B315631B3940750001CB9C /* NSData+RACSupport.m in Sources */ = {isa = PBXBuildFile; fileRef = D037643119EDA41200A782A9 /* NSData+RACSupport.m */; };
		A9B315641B3940750001CB9C /* NSDictionary+RACSequenceAdditions.m in Sources */ = {isa = PBXBuildFile; fileRef = D037643319EDA41200A782A9 /* NSDictionary+RACSequenceAdditions.m */; };
		A9B315651B3940750001CB9C /* NSEnumerator+RACSequenceAdditions.m in Sources */ = {isa = PBXBuildFile; fileRef = D037643519EDA41200A782A9 /* NSEnumerator+RACSequenceAdditions.m */; };
		A9B315661B3940750001CB9C /* NSFileHandle+RACSupport.m in Sources */ = {isa = PBXBuildFile; fileRef = D037643719EDA41200A782A9 /* NSFileHandle+RACSupport.m */; };
		A9B315671B3940750001CB9C /* NSIndexSet+RACSequenceAdditions.m in Sources */ = {isa = PBXBuildFile; fileRef = D037643919EDA41200A782A9 /* NSIndexSet+RACSequenceAdditions.m */; };
		A9B315681B3940750001CB9C /* NSInvocation+RACTypeParsing.m in Sources */ = {isa = PBXBuildFile; fileRef = D037643B19EDA41200A782A9 /* NSInvocation+RACTypeParsing.m */; };
		A9B315691B3940750001CB9C /* NSNotificationCenter+RACSupport.m in Sources */ = {isa = PBXBuildFile; fileRef = D037643D19EDA41200A782A9 /* NSNotificationCenter+RACSupport.m */; };
		A9B3156B1B3940750001CB9C /* NSObject+RACDeallocating.m in Sources */ = {isa = PBXBuildFile; fileRef = D037644119EDA41200A782A9 /* NSObject+RACDeallocating.m */; };
		A9B3156C1B3940750001CB9C /* NSObject+RACDescription.m in Sources */ = {isa = PBXBuildFile; fileRef = D037644319EDA41200A782A9 /* NSObject+RACDescription.m */; };
		A9B3156D1B3940750001CB9C /* NSObject+RACKVOWrapper.m in Sources */ = {isa = PBXBuildFile; fileRef = D037644519EDA41200A782A9 /* NSObject+RACKVOWrapper.m */; };
		A9B3156E1B3940750001CB9C /* NSObject+RACLifting.m in Sources */ = {isa = PBXBuildFile; fileRef = D037644719EDA41200A782A9 /* NSObject+RACLifting.m */; };
		A9B3156F1B3940750001CB9C /* NSObject+RACPropertySubscribing.m in Sources */ = {isa = PBXBuildFile; fileRef = D037644919EDA41200A782A9 /* NSObject+RACPropertySubscribing.m */; };
		A9B315701B3940750001CB9C /* NSObject+RACSelectorSignal.m in Sources */ = {isa = PBXBuildFile; fileRef = D037644B19EDA41200A782A9 /* NSObject+RACSelectorSignal.m */; };
		A9B315711B3940750001CB9C /* NSOrderedSet+RACSequenceAdditions.m in Sources */ = {isa = PBXBuildFile; fileRef = D037644D19EDA41200A782A9 /* NSOrderedSet+RACSequenceAdditions.m */; };
		A9B315721B3940750001CB9C /* NSSet+RACSequenceAdditions.m in Sources */ = {isa = PBXBuildFile; fileRef = D037644F19EDA41200A782A9 /* NSSet+RACSequenceAdditions.m */; };
		A9B315731B3940750001CB9C /* NSString+RACKeyPathUtilities.m in Sources */ = {isa = PBXBuildFile; fileRef = D037645119EDA41200A782A9 /* NSString+RACKeyPathUtilities.m */; };
		A9B315741B3940750001CB9C /* NSString+RACSequenceAdditions.m in Sources */ = {isa = PBXBuildFile; fileRef = D037645319EDA41200A782A9 /* NSString+RACSequenceAdditions.m */; };
		A9B315751B3940750001CB9C /* NSString+RACSupport.m in Sources */ = {isa = PBXBuildFile; fileRef = D037645519EDA41200A782A9 /* NSString+RACSupport.m */; };
		A9B315781B3940750001CB9C /* NSUserDefaults+RACSupport.m in Sources */ = {isa = PBXBuildFile; fileRef = D037645B19EDA41200A782A9 /* NSUserDefaults+RACSupport.m */; };
		A9B315791B3940750001CB9C /* RACArraySequence.m in Sources */ = {isa = PBXBuildFile; fileRef = D037645D19EDA41200A782A9 /* RACArraySequence.m */; };
		A9B3157A1B3940750001CB9C /* RACBehaviorSubject.m in Sources */ = {isa = PBXBuildFile; fileRef = D037646119EDA41200A782A9 /* RACBehaviorSubject.m */; };
		A9B3157B1B3940750001CB9C /* RACBlockTrampoline.m in Sources */ = {isa = PBXBuildFile; fileRef = D037646319EDA41200A782A9 /* RACBlockTrampoline.m */; };
		A9B3157C1B3940750001CB9C /* RACChannel.m in Sources */ = {isa = PBXBuildFile; fileRef = D037646519EDA41200A782A9 /* RACChannel.m */; };
		A9B3157D1B3940750001CB9C /* RACCommand.m in Sources */ = {isa = PBXBuildFile; fileRef = D037646719EDA41200A782A9 /* RACCommand.m */; };
		A9B3157E1B3940750001CB9C /* RACCompoundDisposable.m in Sources */ = {isa = PBXBuildFile; fileRef = D037646919EDA41200A782A9 /* RACCompoundDisposable.m */; };
		A9B3157F1B3940750001CB9C /* RACDelegateProxy.m in Sources */ = {isa = PBXBuildFile; fileRef = D037646C19EDA41200A782A9 /* RACDelegateProxy.m */; };
		A9B315801B3940750001CB9C /* RACDisposable.m in Sources */ = {isa = PBXBuildFile; fileRef = D037646E19EDA41200A782A9 /* RACDisposable.m */; };
		A9B315811B3940750001CB9C /* RACDynamicSequence.m in Sources */ = {isa = PBXBuildFile; fileRef = D037647019EDA41200A782A9 /* RACDynamicSequence.m */; };
		A9B315821B3940750001CB9C /* RACDynamicSignal.m in Sources */ = {isa = PBXBuildFile; fileRef = D037647219EDA41200A782A9 /* RACDynamicSignal.m */; };
		A9B315831B3940750001CB9C /* RACEagerSequence.m in Sources */ = {isa = PBXBuildFile; fileRef = D037647419EDA41200A782A9 /* RACEagerSequence.m */; };
		A9B315841B3940750001CB9C /* RACEmptySequence.m in Sources */ = {isa = PBXBuildFile; fileRef = D037647619EDA41200A782A9 /* RACEmptySequence.m */; };
		A9B315851B3940750001CB9C /* RACEmptySignal.m in Sources */ = {isa = PBXBuildFile; fileRef = D037647819EDA41200A782A9 /* RACEmptySignal.m */; };
		A9B315861B3940750001CB9C /* RACErrorSignal.m in Sources */ = {isa = PBXBuildFile; fileRef = D037647A19EDA41200A782A9 /* RACErrorSignal.m */; };
		A9B315871B3940750001CB9C /* RACEvent.m in Sources */ = {isa = PBXBuildFile; fileRef = D037647C19EDA41200A782A9 /* RACEvent.m */; };
		A9B315881B3940750001CB9C /* RACGroupedSignal.m in Sources */ = {isa = PBXBuildFile; fileRef = D037647E19EDA41200A782A9 /* RACGroupedSignal.m */; };
		A9B315891B3940750001CB9C /* RACImmediateScheduler.m in Sources */ = {isa = PBXBuildFile; fileRef = D037648019EDA41200A782A9 /* RACImmediateScheduler.m */; };
		A9B3158A1B3940750001CB9C /* RACIndexSetSequence.m in Sources */ = {isa = PBXBuildFile; fileRef = D037648219EDA41200A782A9 /* RACIndexSetSequence.m */; };
		A9B3158B1B3940750001CB9C /* RACKVOChannel.m in Sources */ = {isa = PBXBuildFile; fileRef = D037648419EDA41200A782A9 /* RACKVOChannel.m */; };
		A9B3158C1B3940750001CB9C /* RACKVOProxy.m in Sources */ = {isa = PBXBuildFile; fileRef = 7A70657E1A3F88B8001E8354 /* RACKVOProxy.m */; };
		A9B3158D1B3940750001CB9C /* RACKVOTrampoline.m in Sources */ = {isa = PBXBuildFile; fileRef = D037648619EDA41200A782A9 /* RACKVOTrampoline.m */; };
		A9B3158E1B3940750001CB9C /* RACMulticastConnection.m in Sources */ = {isa = PBXBuildFile; fileRef = D037648819EDA41200A782A9 /* RACMulticastConnection.m */; };
		A9B315901B3940750001CB9C /* RACPassthroughSubscriber.m in Sources */ = {isa = PBXBuildFile; fileRef = D037648D19EDA41200A782A9 /* RACPassthroughSubscriber.m */; };
		A9B315911B3940750001CB9C /* RACQueueScheduler.m in Sources */ = {isa = PBXBuildFile; fileRef = D037648F19EDA41200A782A9 /* RACQueueScheduler.m */; };
		A9B315921B3940750001CB9C /* RACReplaySubject.m in Sources */ = {isa = PBXBuildFile; fileRef = D037649219EDA41200A782A9 /* RACReplaySubject.m */; };
		A9B315931B3940750001CB9C /* RACReturnSignal.m in Sources */ = {isa = PBXBuildFile; fileRef = D037649419EDA41200A782A9 /* RACReturnSignal.m */; };
		A9B315941B3940750001CB9C /* RACScheduler.m in Sources */ = {isa = PBXBuildFile; fileRef = D037649619EDA41200A782A9 /* RACScheduler.m */; };
		A9B315951B3940750001CB9C /* RACScopedDisposable.m in Sources */ = {isa = PBXBuildFile; fileRef = D037649A19EDA41200A782A9 /* RACScopedDisposable.m */; };
		A9B315961B3940750001CB9C /* RACSequence.m in Sources */ = {isa = PBXBuildFile; fileRef = D037649C19EDA41200A782A9 /* RACSequence.m */; };
		A9B315971B3940750001CB9C /* RACSerialDisposable.m in Sources */ = {isa = PBXBuildFile; fileRef = D037649E19EDA41200A782A9 /* RACSerialDisposable.m */; };
		A9B315981B3940750001CB9C /* RACSignal.m in Sources */ = {isa = PBXBuildFile; fileRef = D03764A019EDA41200A782A9 /* RACSignal.m */; };
		A9B315991B3940750001CB9C /* RACSignal+Operations.m in Sources */ = {isa = PBXBuildFile; fileRef = D03764A219EDA41200A782A9 /* RACSignal+Operations.m */; };
		A9B3159A1B3940750001CB9C /* RACSignalSequence.m in Sources */ = {isa = PBXBuildFile; fileRef = D03764A519EDA41200A782A9 /* RACSignalSequence.m */; };
		A9B3159B1B3940750001CB9C /* RACStream.m in Sources */ = {isa = PBXBuildFile; fileRef = D03764A719EDA41200A782A9 /* RACStream.m */; };
		A9B3159C1B3940750001CB9C /* RACStringSequence.m in Sources */ = {isa = PBXBuildFile; fileRef = D03764AA19EDA41200A782A9 /* RACStringSequence.m */; };
		A9B3159D1B3940750001CB9C /* RACSubject.m in Sources */ = {isa = PBXBuildFile; fileRef = D03764AC19EDA41200A782A9 /* RACSubject.m */; };
		A9B3159E1B3940750001CB9C /* RACSubscriber.m in Sources */ = {isa = PBXBuildFile; fileRef = D03764AE19EDA41200A782A9 /* RACSubscriber.m */; };
		A9B3159F1B3940750001CB9C /* RACSubscriptingAssignmentTrampoline.m in Sources */ = {isa = PBXBuildFile; fileRef = D03764B119EDA41200A782A9 /* RACSubscriptingAssignmentTrampoline.m */; };
		A9B315A01B3940750001CB9C /* RACSubscriptionScheduler.m in Sources */ = {isa = PBXBuildFile; fileRef = D03764B319EDA41200A782A9 /* RACSubscriptionScheduler.m */; };
		A9B315A11B3940750001CB9C /* RACTargetQueueScheduler.m in Sources */ = {isa = PBXBuildFile; fileRef = D03764B519EDA41200A782A9 /* RACTargetQueueScheduler.m */; };
		A9B315A21B3940750001CB9C /* RACTestScheduler.m in Sources */ = {isa = PBXBuildFile; fileRef = D03764B719EDA41200A782A9 /* RACTestScheduler.m */; };
		A9B315A31B3940750001CB9C /* RACTuple.m in Sources */ = {isa = PBXBuildFile; fileRef = D03764B919EDA41200A782A9 /* RACTuple.m */; };
		A9B315A41B3940750001CB9C /* RACTupleSequence.m in Sources */ = {isa = PBXBuildFile; fileRef = D03764BB19EDA41200A782A9 /* RACTupleSequence.m */; };
		A9B315A51B3940750001CB9C /* RACUnarySequence.m in Sources */ = {isa = PBXBuildFile; fileRef = D03764BD19EDA41200A782A9 /* RACUnarySequence.m */; };
		A9B315A61B3940750001CB9C /* RACUnit.m in Sources */ = {isa = PBXBuildFile; fileRef = D03764BF19EDA41200A782A9 /* RACUnit.m */; };
		A9B315A71B3940750001CB9C /* RACValueTransformer.m in Sources */ = {isa = PBXBuildFile; fileRef = D03764C119EDA41200A782A9 /* RACValueTransformer.m */; };
		A9B315BF1B3940810001CB9C /* ObjectiveCBridging.swift in Sources */ = {isa = PBXBuildFile; fileRef = D0C312C419EF2A5800984962 /* ObjectiveCBridging.swift */; };
		A9B315C91B3940980001CB9C /* Result.framework in Frameworks */ = {isa = PBXBuildFile; fileRef = CDC42E2E1AE7AB8B00965373 /* Result.framework */; };
		A9B315CA1B3940AB0001CB9C /* ReactiveCocoa.h in Headers */ = {isa = PBXBuildFile; fileRef = D04725EF19E49ED7006002AA /* ReactiveCocoa.h */; settings = {ATTRIBUTES = (Public, ); }; };
		A9B315CB1B3940AB0001CB9C /* EXTKeyPathCoding.h in Headers */ = {isa = PBXBuildFile; fileRef = D037666619EDA57100A782A9 /* EXTKeyPathCoding.h */; settings = {ATTRIBUTES = (Public, ); }; };
		A9B315CD1B3940AB0001CB9C /* EXTScope.h in Headers */ = {isa = PBXBuildFile; fileRef = D037666919EDA57100A782A9 /* EXTScope.h */; settings = {ATTRIBUTES = (Public, ); }; };
		A9B315CE1B3940AB0001CB9C /* metamacros.h in Headers */ = {isa = PBXBuildFile; fileRef = D037666A19EDA57100A782A9 /* metamacros.h */; settings = {ATTRIBUTES = (Public, ); }; };
		A9B315D01B3940AB0001CB9C /* NSArray+RACSequenceAdditions.h in Headers */ = {isa = PBXBuildFile; fileRef = D037642A19EDA41200A782A9 /* NSArray+RACSequenceAdditions.h */; settings = {ATTRIBUTES = (Public, ); }; };
		A9B315D31B3940AB0001CB9C /* NSData+RACSupport.h in Headers */ = {isa = PBXBuildFile; fileRef = D037643019EDA41200A782A9 /* NSData+RACSupport.h */; settings = {ATTRIBUTES = (Public, ); }; };
		A9B315D41B3940AB0001CB9C /* NSDictionary+RACSequenceAdditions.h in Headers */ = {isa = PBXBuildFile; fileRef = D037643219EDA41200A782A9 /* NSDictionary+RACSequenceAdditions.h */; settings = {ATTRIBUTES = (Public, ); }; };
		A9B315D51B3940AB0001CB9C /* NSEnumerator+RACSequenceAdditions.h in Headers */ = {isa = PBXBuildFile; fileRef = D037643419EDA41200A782A9 /* NSEnumerator+RACSequenceAdditions.h */; settings = {ATTRIBUTES = (Public, ); }; };
		A9B315D61B3940AB0001CB9C /* NSFileHandle+RACSupport.h in Headers */ = {isa = PBXBuildFile; fileRef = D037643619EDA41200A782A9 /* NSFileHandle+RACSupport.h */; settings = {ATTRIBUTES = (Public, ); }; };
		A9B315D71B3940AB0001CB9C /* NSIndexSet+RACSequenceAdditions.h in Headers */ = {isa = PBXBuildFile; fileRef = D037643819EDA41200A782A9 /* NSIndexSet+RACSequenceAdditions.h */; settings = {ATTRIBUTES = (Public, ); }; };
		A9B315D91B3940AB0001CB9C /* NSNotificationCenter+RACSupport.h in Headers */ = {isa = PBXBuildFile; fileRef = D037643C19EDA41200A782A9 /* NSNotificationCenter+RACSupport.h */; settings = {ATTRIBUTES = (Public, ); }; };
		A9B315DB1B3940AB0001CB9C /* NSObject+RACDeallocating.h in Headers */ = {isa = PBXBuildFile; fileRef = D037644019EDA41200A782A9 /* NSObject+RACDeallocating.h */; settings = {ATTRIBUTES = (Public, ); }; };
		A9B315DE1B3940AB0001CB9C /* NSObject+RACLifting.h in Headers */ = {isa = PBXBuildFile; fileRef = D037644619EDA41200A782A9 /* NSObject+RACLifting.h */; settings = {ATTRIBUTES = (Public, ); }; };
		A9B315DF1B3940AB0001CB9C /* NSObject+RACPropertySubscribing.h in Headers */ = {isa = PBXBuildFile; fileRef = D037644819EDA41200A782A9 /* NSObject+RACPropertySubscribing.h */; settings = {ATTRIBUTES = (Public, ); }; };
		A9B315E01B3940AB0001CB9C /* NSObject+RACSelectorSignal.h in Headers */ = {isa = PBXBuildFile; fileRef = D037644A19EDA41200A782A9 /* NSObject+RACSelectorSignal.h */; settings = {ATTRIBUTES = (Public, ); }; };
		A9B315E11B3940AB0001CB9C /* NSOrderedSet+RACSequenceAdditions.h in Headers */ = {isa = PBXBuildFile; fileRef = D037644C19EDA41200A782A9 /* NSOrderedSet+RACSequenceAdditions.h */; settings = {ATTRIBUTES = (Public, ); }; };
		A9B315E21B3940AB0001CB9C /* NSSet+RACSequenceAdditions.h in Headers */ = {isa = PBXBuildFile; fileRef = D037644E19EDA41200A782A9 /* NSSet+RACSequenceAdditions.h */; settings = {ATTRIBUTES = (Public, ); }; };
		A9B315E41B3940AB0001CB9C /* NSString+RACSequenceAdditions.h in Headers */ = {isa = PBXBuildFile; fileRef = D037645219EDA41200A782A9 /* NSString+RACSequenceAdditions.h */; settings = {ATTRIBUTES = (Public, ); }; };
		A9B315E51B3940AB0001CB9C /* NSString+RACSupport.h in Headers */ = {isa = PBXBuildFile; fileRef = D037645419EDA41200A782A9 /* NSString+RACSupport.h */; settings = {ATTRIBUTES = (Public, ); }; };
		A9B315E81B3940AB0001CB9C /* NSUserDefaults+RACSupport.h in Headers */ = {isa = PBXBuildFile; fileRef = D037645A19EDA41200A782A9 /* NSUserDefaults+RACSupport.h */; settings = {ATTRIBUTES = (Public, ); }; };
		A9B315EA1B3940AB0001CB9C /* RACBehaviorSubject.h in Headers */ = {isa = PBXBuildFile; fileRef = D037646019EDA41200A782A9 /* RACBehaviorSubject.h */; settings = {ATTRIBUTES = (Public, ); }; };
		A9B315EC1B3940AB0001CB9C /* RACChannel.h in Headers */ = {isa = PBXBuildFile; fileRef = D037646419EDA41200A782A9 /* RACChannel.h */; settings = {ATTRIBUTES = (Public, ); }; };
		A9B315ED1B3940AC0001CB9C /* RACCommand.h in Headers */ = {isa = PBXBuildFile; fileRef = D037646619EDA41200A782A9 /* RACCommand.h */; settings = {ATTRIBUTES = (Public, ); }; };
		A9B315EE1B3940AC0001CB9C /* RACCompoundDisposable.h in Headers */ = {isa = PBXBuildFile; fileRef = D037646819EDA41200A782A9 /* RACCompoundDisposable.h */; settings = {ATTRIBUTES = (Public, ); }; };
		A9B315F01B3940AC0001CB9C /* RACDisposable.h in Headers */ = {isa = PBXBuildFile; fileRef = D037646D19EDA41200A782A9 /* RACDisposable.h */; settings = {ATTRIBUTES = (Public, ); }; };
		A9B315F71B3940AC0001CB9C /* RACEvent.h in Headers */ = {isa = PBXBuildFile; fileRef = D037647B19EDA41200A782A9 /* RACEvent.h */; settings = {ATTRIBUTES = (Public, ); }; };
		A9B315F81B3940AC0001CB9C /* RACGroupedSignal.h in Headers */ = {isa = PBXBuildFile; fileRef = D037647D19EDA41200A782A9 /* RACGroupedSignal.h */; settings = {ATTRIBUTES = (Public, ); }; };
		A9B315FB1B3940AC0001CB9C /* RACKVOChannel.h in Headers */ = {isa = PBXBuildFile; fileRef = D037648319EDA41200A782A9 /* RACKVOChannel.h */; settings = {ATTRIBUTES = (Public, ); }; };
		A9B315FE1B3940AC0001CB9C /* RACMulticastConnection.h in Headers */ = {isa = PBXBuildFile; fileRef = D037648719EDA41200A782A9 /* RACMulticastConnection.h */; settings = {ATTRIBUTES = (Public, ); }; };
		A9B316021B3940AD0001CB9C /* RACQueueScheduler.h in Headers */ = {isa = PBXBuildFile; fileRef = D037648E19EDA41200A782A9 /* RACQueueScheduler.h */; settings = {ATTRIBUTES = (Public, ); }; };
		A9B316031B3940AD0001CB9C /* RACQueueScheduler+Subclass.h in Headers */ = {isa = PBXBuildFile; fileRef = D037649019EDA41200A782A9 /* RACQueueScheduler+Subclass.h */; settings = {ATTRIBUTES = (Public, ); }; };
		A9B316041B3940AD0001CB9C /* RACReplaySubject.h in Headers */ = {isa = PBXBuildFile; fileRef = D037649119EDA41200A782A9 /* RACReplaySubject.h */; settings = {ATTRIBUTES = (Public, ); }; };
		A9B316061B3940AD0001CB9C /* RACScheduler.h in Headers */ = {isa = PBXBuildFile; fileRef = D037649519EDA41200A782A9 /* RACScheduler.h */; settings = {ATTRIBUTES = (Public, ); }; };
		A9B316081B3940AD0001CB9C /* RACScheduler+Subclass.h in Headers */ = {isa = PBXBuildFile; fileRef = D037649819EDA41200A782A9 /* RACScheduler+Subclass.h */; settings = {ATTRIBUTES = (Public, ); }; };
		A9B316091B3940AD0001CB9C /* RACScopedDisposable.h in Headers */ = {isa = PBXBuildFile; fileRef = D037649919EDA41200A782A9 /* RACScopedDisposable.h */; settings = {ATTRIBUTES = (Public, ); }; };
		A9B3160A1B3940AD0001CB9C /* RACSequence.h in Headers */ = {isa = PBXBuildFile; fileRef = D037649B19EDA41200A782A9 /* RACSequence.h */; settings = {ATTRIBUTES = (Public, ); }; };
		A9B3160B1B3940AD0001CB9C /* RACSerialDisposable.h in Headers */ = {isa = PBXBuildFile; fileRef = D037649D19EDA41200A782A9 /* RACSerialDisposable.h */; settings = {ATTRIBUTES = (Public, ); }; };
		A9B3160C1B3940AE0001CB9C /* RACSignal.h in Headers */ = {isa = PBXBuildFile; fileRef = D037649F19EDA41200A782A9 /* RACSignal.h */; settings = {ATTRIBUTES = (Public, ); }; };
		A9B3160D1B3940AE0001CB9C /* RACSignal+Operations.h in Headers */ = {isa = PBXBuildFile; fileRef = D03764A119EDA41200A782A9 /* RACSignal+Operations.h */; settings = {ATTRIBUTES = (Public, ); }; };
		A9B3160F1B3940AE0001CB9C /* RACStream.h in Headers */ = {isa = PBXBuildFile; fileRef = D03764A619EDA41200A782A9 /* RACStream.h */; settings = {ATTRIBUTES = (Public, ); }; };
		A9B316121B3940AE0001CB9C /* RACSubject.h in Headers */ = {isa = PBXBuildFile; fileRef = D03764AB19EDA41200A782A9 /* RACSubject.h */; settings = {ATTRIBUTES = (Public, ); }; };
		A9B316131B3940AE0001CB9C /* RACSubscriber.h in Headers */ = {isa = PBXBuildFile; fileRef = D03764AD19EDA41200A782A9 /* RACSubscriber.h */; settings = {ATTRIBUTES = (Public, ); }; };
		A9B316151B3940AE0001CB9C /* RACSubscriptingAssignmentTrampoline.h in Headers */ = {isa = PBXBuildFile; fileRef = D03764B019EDA41200A782A9 /* RACSubscriptingAssignmentTrampoline.h */; settings = {ATTRIBUTES = (Public, ); }; };
		A9B316171B3940AF0001CB9C /* RACTargetQueueScheduler.h in Headers */ = {isa = PBXBuildFile; fileRef = D03764B419EDA41200A782A9 /* RACTargetQueueScheduler.h */; settings = {ATTRIBUTES = (Public, ); }; };
		A9B316181B3940AF0001CB9C /* RACTestScheduler.h in Headers */ = {isa = PBXBuildFile; fileRef = D03764B619EDA41200A782A9 /* RACTestScheduler.h */; settings = {ATTRIBUTES = (Public, ); }; };
		A9B316191B3940AF0001CB9C /* RACTuple.h in Headers */ = {isa = PBXBuildFile; fileRef = D03764B819EDA41200A782A9 /* RACTuple.h */; settings = {ATTRIBUTES = (Public, ); }; };
		A9B3161C1B3940AF0001CB9C /* RACUnit.h in Headers */ = {isa = PBXBuildFile; fileRef = D03764BE19EDA41200A782A9 /* RACUnit.h */; settings = {ATTRIBUTES = (Public, ); }; };
		A9B316341B394C7F0001CB9C /* RACCompoundDisposableProvider.d in Sources */ = {isa = PBXBuildFile; fileRef = D037646A19EDA41200A782A9 /* RACCompoundDisposableProvider.d */; };
		A9B316351B394C7F0001CB9C /* RACSignalProvider.d in Sources */ = {isa = PBXBuildFile; fileRef = D03764A319EDA41200A782A9 /* RACSignalProvider.d */; };
		B696FB811A7640C00075236D /* TestError.swift in Sources */ = {isa = PBXBuildFile; fileRef = B696FB801A7640C00075236D /* TestError.swift */; };
		B696FB821A7640C00075236D /* TestError.swift in Sources */ = {isa = PBXBuildFile; fileRef = B696FB801A7640C00075236D /* TestError.swift */; };
		BE330A0F1D634F1E00806963 /* ReactiveSwift.framework in Frameworks */ = {isa = PBXBuildFile; fileRef = BE330A0E1D634F1E00806963 /* ReactiveSwift.framework */; };
		BE330A111D634F2900806963 /* ReactiveSwift.framework in Frameworks */ = {isa = PBXBuildFile; fileRef = BE330A101D634F2900806963 /* ReactiveSwift.framework */; };
		BE330A131D634F2E00806963 /* ReactiveSwift.framework in Frameworks */ = {isa = PBXBuildFile; fileRef = BE330A121D634F2E00806963 /* ReactiveSwift.framework */; };
		BE330A151D634F4000806963 /* ReactiveSwift.framework in Frameworks */ = {isa = PBXBuildFile; fileRef = BE330A141D634F4000806963 /* ReactiveSwift.framework */; };
		BE330A171D634F4E00806963 /* ReactiveSwift.framework in Frameworks */ = {isa = PBXBuildFile; fileRef = BE330A161D634F4E00806963 /* ReactiveSwift.framework */; };
		BE330A191D634F5900806963 /* ReactiveSwift.framework in Frameworks */ = {isa = PBXBuildFile; fileRef = BE330A181D634F5900806963 /* ReactiveSwift.framework */; };
		BE330A1B1D634F5F00806963 /* ReactiveSwift.framework in Frameworks */ = {isa = PBXBuildFile; fileRef = BE330A1A1D634F5F00806963 /* ReactiveSwift.framework */; };
		BEBDD6E51CDC292D009A75A9 /* RACDelegateProxy.h in Headers */ = {isa = PBXBuildFile; fileRef = D037646B19EDA41200A782A9 /* RACDelegateProxy.h */; settings = {ATTRIBUTES = (Public, ); }; };
		BEBDD6E61CDC292D009A75A9 /* RACDelegateProxy.h in Headers */ = {isa = PBXBuildFile; fileRef = D037646B19EDA41200A782A9 /* RACDelegateProxy.h */; settings = {ATTRIBUTES = (Public, ); }; };
		BEBDD6E71CDC292E009A75A9 /* RACDelegateProxy.h in Headers */ = {isa = PBXBuildFile; fileRef = D037646B19EDA41200A782A9 /* RACDelegateProxy.h */; settings = {ATTRIBUTES = (Public, ); }; };
		BEBDD6E81CDC292F009A75A9 /* RACDelegateProxy.h in Headers */ = {isa = PBXBuildFile; fileRef = D037646B19EDA41200A782A9 /* RACDelegateProxy.h */; settings = {ATTRIBUTES = (Public, ); }; };
		BEE020661D637B0000DF261F /* TestError.swift in Sources */ = {isa = PBXBuildFile; fileRef = B696FB801A7640C00075236D /* TestError.swift */; };
		BFA6B94D1A7604D400C846D1 /* SignalProducerNimbleMatchers.swift in Sources */ = {isa = PBXBuildFile; fileRef = BFA6B94A1A76044800C846D1 /* SignalProducerNimbleMatchers.swift */; };
		BFA6B94E1A7604D500C846D1 /* SignalProducerNimbleMatchers.swift in Sources */ = {isa = PBXBuildFile; fileRef = BFA6B94A1A76044800C846D1 /* SignalProducerNimbleMatchers.swift */; };
		C7142DBC1CDEA167009F402D /* CocoaAction.swift in Sources */ = {isa = PBXBuildFile; fileRef = C7142DBB1CDEA167009F402D /* CocoaAction.swift */; };
		C7142DBD1CDEA194009F402D /* CocoaAction.swift in Sources */ = {isa = PBXBuildFile; fileRef = C7142DBB1CDEA167009F402D /* CocoaAction.swift */; };
		C7142DBE1CDEA194009F402D /* CocoaAction.swift in Sources */ = {isa = PBXBuildFile; fileRef = C7142DBB1CDEA167009F402D /* CocoaAction.swift */; };
		C7142DBF1CDEA195009F402D /* CocoaAction.swift in Sources */ = {isa = PBXBuildFile; fileRef = C7142DBB1CDEA167009F402D /* CocoaAction.swift */; };
		CD0C45DE1CC9A288009F5BF0 /* DynamicProperty.swift in Sources */ = {isa = PBXBuildFile; fileRef = CD0C45DD1CC9A288009F5BF0 /* DynamicProperty.swift */; };
		CD0C45DF1CC9A288009F5BF0 /* DynamicProperty.swift in Sources */ = {isa = PBXBuildFile; fileRef = CD0C45DD1CC9A288009F5BF0 /* DynamicProperty.swift */; };
		CD0C45E01CC9A288009F5BF0 /* DynamicProperty.swift in Sources */ = {isa = PBXBuildFile; fileRef = CD0C45DD1CC9A288009F5BF0 /* DynamicProperty.swift */; };
		CD0C45E11CC9A288009F5BF0 /* DynamicProperty.swift in Sources */ = {isa = PBXBuildFile; fileRef = CD0C45DD1CC9A288009F5BF0 /* DynamicProperty.swift */; };
		CD8401831CEE8ED7009F0ABF /* CocoaActionSpec.swift in Sources */ = {isa = PBXBuildFile; fileRef = CD8401821CEE8ED7009F0ABF /* CocoaActionSpec.swift */; };
		CD8401841CEE8ED7009F0ABF /* CocoaActionSpec.swift in Sources */ = {isa = PBXBuildFile; fileRef = CD8401821CEE8ED7009F0ABF /* CocoaActionSpec.swift */; };
		CD8401851CEE8ED7009F0ABF /* CocoaActionSpec.swift in Sources */ = {isa = PBXBuildFile; fileRef = CD8401821CEE8ED7009F0ABF /* CocoaActionSpec.swift */; };
		CDC42E2F1AE7AB8B00965373 /* Result.framework in Frameworks */ = {isa = PBXBuildFile; fileRef = CDC42E2E1AE7AB8B00965373 /* Result.framework */; };
		CDC42E301AE7AB8B00965373 /* Result.framework in Frameworks */ = {isa = PBXBuildFile; fileRef = CDC42E2E1AE7AB8B00965373 /* Result.framework */; };
		CDC42E311AE7AB8B00965373 /* Result.framework in Frameworks */ = {isa = PBXBuildFile; fileRef = CDC42E2E1AE7AB8B00965373 /* Result.framework */; };
		CDC42E331AE7AC6D00965373 /* Result.framework in Copy Frameworks */ = {isa = PBXBuildFile; fileRef = CDC42E2E1AE7AB8B00965373 /* Result.framework */; settings = {ATTRIBUTES = (CodeSignOnCopy, RemoveHeadersOnCopy, ); }; };
		CDF066CA1CDC1CA200199626 /* Nimble.framework in Frameworks */ = {isa = PBXBuildFile; fileRef = D05E662419EDD82000904ACA /* Nimble.framework */; };
		CDF066CB1CDC1CA200199626 /* Quick.framework in Frameworks */ = {isa = PBXBuildFile; fileRef = D037672B19EDA75D00A782A9 /* Quick.framework */; };
		D01B7B6219EDD8FE00D26E01 /* Nimble.framework in Copy Frameworks */ = {isa = PBXBuildFile; fileRef = D05E662419EDD82000904ACA /* Nimble.framework */; settings = {ATTRIBUTES = (CodeSignOnCopy, RemoveHeadersOnCopy, ); }; };
		D01B7B6319EDD8FE00D26E01 /* Quick.framework in Copy Frameworks */ = {isa = PBXBuildFile; fileRef = D037672B19EDA75D00A782A9 /* Quick.framework */; settings = {ATTRIBUTES = (CodeSignOnCopy, RemoveHeadersOnCopy, ); }; };
		D01B7B6419EDD94B00D26E01 /* ReactiveCocoa.framework in Copy Frameworks */ = {isa = PBXBuildFile; fileRef = D047260C19E49F82006002AA /* ReactiveCocoa.framework */; settings = {ATTRIBUTES = (CodeSignOnCopy, RemoveHeadersOnCopy, ); }; };
		D03764E819EDA41200A782A9 /* NSArray+RACSequenceAdditions.h in Headers */ = {isa = PBXBuildFile; fileRef = D037642A19EDA41200A782A9 /* NSArray+RACSequenceAdditions.h */; settings = {ATTRIBUTES = (Public, ); }; };
		D03764E919EDA41200A782A9 /* NSArray+RACSequenceAdditions.h in Headers */ = {isa = PBXBuildFile; fileRef = D037642A19EDA41200A782A9 /* NSArray+RACSequenceAdditions.h */; settings = {ATTRIBUTES = (Public, ); }; };
		D03764EA19EDA41200A782A9 /* NSArray+RACSequenceAdditions.m in Sources */ = {isa = PBXBuildFile; fileRef = D037642B19EDA41200A782A9 /* NSArray+RACSequenceAdditions.m */; };
		D03764EB19EDA41200A782A9 /* NSArray+RACSequenceAdditions.m in Sources */ = {isa = PBXBuildFile; fileRef = D037642B19EDA41200A782A9 /* NSArray+RACSequenceAdditions.m */; };
		D03764EC19EDA41200A782A9 /* NSControl+RACCommandSupport.h in Headers */ = {isa = PBXBuildFile; fileRef = D037642C19EDA41200A782A9 /* NSControl+RACCommandSupport.h */; settings = {ATTRIBUTES = (Public, ); }; };
		D03764EE19EDA41200A782A9 /* NSControl+RACCommandSupport.m in Sources */ = {isa = PBXBuildFile; fileRef = D037642D19EDA41200A782A9 /* NSControl+RACCommandSupport.m */; };
		D03764F019EDA41200A782A9 /* NSControl+RACTextSignalSupport.h in Headers */ = {isa = PBXBuildFile; fileRef = D037642E19EDA41200A782A9 /* NSControl+RACTextSignalSupport.h */; settings = {ATTRIBUTES = (Public, ); }; };
		D03764F219EDA41200A782A9 /* NSControl+RACTextSignalSupport.m in Sources */ = {isa = PBXBuildFile; fileRef = D037642F19EDA41200A782A9 /* NSControl+RACTextSignalSupport.m */; };
		D03764F419EDA41200A782A9 /* NSData+RACSupport.h in Headers */ = {isa = PBXBuildFile; fileRef = D037643019EDA41200A782A9 /* NSData+RACSupport.h */; settings = {ATTRIBUTES = (Public, ); }; };
		D03764F519EDA41200A782A9 /* NSData+RACSupport.h in Headers */ = {isa = PBXBuildFile; fileRef = D037643019EDA41200A782A9 /* NSData+RACSupport.h */; settings = {ATTRIBUTES = (Public, ); }; };
		D03764F619EDA41200A782A9 /* NSData+RACSupport.m in Sources */ = {isa = PBXBuildFile; fileRef = D037643119EDA41200A782A9 /* NSData+RACSupport.m */; };
		D03764F719EDA41200A782A9 /* NSData+RACSupport.m in Sources */ = {isa = PBXBuildFile; fileRef = D037643119EDA41200A782A9 /* NSData+RACSupport.m */; };
		D03764F819EDA41200A782A9 /* NSDictionary+RACSequenceAdditions.h in Headers */ = {isa = PBXBuildFile; fileRef = D037643219EDA41200A782A9 /* NSDictionary+RACSequenceAdditions.h */; settings = {ATTRIBUTES = (Public, ); }; };
		D03764F919EDA41200A782A9 /* NSDictionary+RACSequenceAdditions.h in Headers */ = {isa = PBXBuildFile; fileRef = D037643219EDA41200A782A9 /* NSDictionary+RACSequenceAdditions.h */; settings = {ATTRIBUTES = (Public, ); }; };
		D03764FA19EDA41200A782A9 /* NSDictionary+RACSequenceAdditions.m in Sources */ = {isa = PBXBuildFile; fileRef = D037643319EDA41200A782A9 /* NSDictionary+RACSequenceAdditions.m */; };
		D03764FB19EDA41200A782A9 /* NSDictionary+RACSequenceAdditions.m in Sources */ = {isa = PBXBuildFile; fileRef = D037643319EDA41200A782A9 /* NSDictionary+RACSequenceAdditions.m */; };
		D03764FC19EDA41200A782A9 /* NSEnumerator+RACSequenceAdditions.h in Headers */ = {isa = PBXBuildFile; fileRef = D037643419EDA41200A782A9 /* NSEnumerator+RACSequenceAdditions.h */; settings = {ATTRIBUTES = (Public, ); }; };
		D03764FD19EDA41200A782A9 /* NSEnumerator+RACSequenceAdditions.h in Headers */ = {isa = PBXBuildFile; fileRef = D037643419EDA41200A782A9 /* NSEnumerator+RACSequenceAdditions.h */; settings = {ATTRIBUTES = (Public, ); }; };
		D03764FE19EDA41200A782A9 /* NSEnumerator+RACSequenceAdditions.m in Sources */ = {isa = PBXBuildFile; fileRef = D037643519EDA41200A782A9 /* NSEnumerator+RACSequenceAdditions.m */; };
		D03764FF19EDA41200A782A9 /* NSEnumerator+RACSequenceAdditions.m in Sources */ = {isa = PBXBuildFile; fileRef = D037643519EDA41200A782A9 /* NSEnumerator+RACSequenceAdditions.m */; };
		D037650019EDA41200A782A9 /* NSFileHandle+RACSupport.h in Headers */ = {isa = PBXBuildFile; fileRef = D037643619EDA41200A782A9 /* NSFileHandle+RACSupport.h */; settings = {ATTRIBUTES = (Public, ); }; };
		D037650119EDA41200A782A9 /* NSFileHandle+RACSupport.h in Headers */ = {isa = PBXBuildFile; fileRef = D037643619EDA41200A782A9 /* NSFileHandle+RACSupport.h */; settings = {ATTRIBUTES = (Public, ); }; };
		D037650219EDA41200A782A9 /* NSFileHandle+RACSupport.m in Sources */ = {isa = PBXBuildFile; fileRef = D037643719EDA41200A782A9 /* NSFileHandle+RACSupport.m */; };
		D037650319EDA41200A782A9 /* NSFileHandle+RACSupport.m in Sources */ = {isa = PBXBuildFile; fileRef = D037643719EDA41200A782A9 /* NSFileHandle+RACSupport.m */; };
		D037650419EDA41200A782A9 /* NSIndexSet+RACSequenceAdditions.h in Headers */ = {isa = PBXBuildFile; fileRef = D037643819EDA41200A782A9 /* NSIndexSet+RACSequenceAdditions.h */; settings = {ATTRIBUTES = (Public, ); }; };
		D037650519EDA41200A782A9 /* NSIndexSet+RACSequenceAdditions.h in Headers */ = {isa = PBXBuildFile; fileRef = D037643819EDA41200A782A9 /* NSIndexSet+RACSequenceAdditions.h */; settings = {ATTRIBUTES = (Public, ); }; };
		D037650619EDA41200A782A9 /* NSIndexSet+RACSequenceAdditions.m in Sources */ = {isa = PBXBuildFile; fileRef = D037643919EDA41200A782A9 /* NSIndexSet+RACSequenceAdditions.m */; };
		D037650719EDA41200A782A9 /* NSIndexSet+RACSequenceAdditions.m in Sources */ = {isa = PBXBuildFile; fileRef = D037643919EDA41200A782A9 /* NSIndexSet+RACSequenceAdditions.m */; };
		D037650A19EDA41200A782A9 /* NSInvocation+RACTypeParsing.m in Sources */ = {isa = PBXBuildFile; fileRef = D037643B19EDA41200A782A9 /* NSInvocation+RACTypeParsing.m */; };
		D037650B19EDA41200A782A9 /* NSInvocation+RACTypeParsing.m in Sources */ = {isa = PBXBuildFile; fileRef = D037643B19EDA41200A782A9 /* NSInvocation+RACTypeParsing.m */; };
		D037650C19EDA41200A782A9 /* NSNotificationCenter+RACSupport.h in Headers */ = {isa = PBXBuildFile; fileRef = D037643C19EDA41200A782A9 /* NSNotificationCenter+RACSupport.h */; settings = {ATTRIBUTES = (Public, ); }; };
		D037650D19EDA41200A782A9 /* NSNotificationCenter+RACSupport.h in Headers */ = {isa = PBXBuildFile; fileRef = D037643C19EDA41200A782A9 /* NSNotificationCenter+RACSupport.h */; settings = {ATTRIBUTES = (Public, ); }; };
		D037650E19EDA41200A782A9 /* NSNotificationCenter+RACSupport.m in Sources */ = {isa = PBXBuildFile; fileRef = D037643D19EDA41200A782A9 /* NSNotificationCenter+RACSupport.m */; };
		D037650F19EDA41200A782A9 /* NSNotificationCenter+RACSupport.m in Sources */ = {isa = PBXBuildFile; fileRef = D037643D19EDA41200A782A9 /* NSNotificationCenter+RACSupport.m */; };
		D037651019EDA41200A782A9 /* NSObject+RACAppKitBindings.h in Headers */ = {isa = PBXBuildFile; fileRef = D037643E19EDA41200A782A9 /* NSObject+RACAppKitBindings.h */; settings = {ATTRIBUTES = (Public, ); }; };
		D037651219EDA41200A782A9 /* NSObject+RACAppKitBindings.m in Sources */ = {isa = PBXBuildFile; fileRef = D037643F19EDA41200A782A9 /* NSObject+RACAppKitBindings.m */; };
		D037651419EDA41200A782A9 /* NSObject+RACDeallocating.h in Headers */ = {isa = PBXBuildFile; fileRef = D037644019EDA41200A782A9 /* NSObject+RACDeallocating.h */; settings = {ATTRIBUTES = (Public, ); }; };
		D037651519EDA41200A782A9 /* NSObject+RACDeallocating.h in Headers */ = {isa = PBXBuildFile; fileRef = D037644019EDA41200A782A9 /* NSObject+RACDeallocating.h */; settings = {ATTRIBUTES = (Public, ); }; };
		D037651619EDA41200A782A9 /* NSObject+RACDeallocating.m in Sources */ = {isa = PBXBuildFile; fileRef = D037644119EDA41200A782A9 /* NSObject+RACDeallocating.m */; };
		D037651719EDA41200A782A9 /* NSObject+RACDeallocating.m in Sources */ = {isa = PBXBuildFile; fileRef = D037644119EDA41200A782A9 /* NSObject+RACDeallocating.m */; };
		D037651A19EDA41200A782A9 /* NSObject+RACDescription.m in Sources */ = {isa = PBXBuildFile; fileRef = D037644319EDA41200A782A9 /* NSObject+RACDescription.m */; };
		D037651B19EDA41200A782A9 /* NSObject+RACDescription.m in Sources */ = {isa = PBXBuildFile; fileRef = D037644319EDA41200A782A9 /* NSObject+RACDescription.m */; };
		D037651E19EDA41200A782A9 /* NSObject+RACKVOWrapper.m in Sources */ = {isa = PBXBuildFile; fileRef = D037644519EDA41200A782A9 /* NSObject+RACKVOWrapper.m */; };
		D037651F19EDA41200A782A9 /* NSObject+RACKVOWrapper.m in Sources */ = {isa = PBXBuildFile; fileRef = D037644519EDA41200A782A9 /* NSObject+RACKVOWrapper.m */; };
		D037652019EDA41200A782A9 /* NSObject+RACLifting.h in Headers */ = {isa = PBXBuildFile; fileRef = D037644619EDA41200A782A9 /* NSObject+RACLifting.h */; settings = {ATTRIBUTES = (Public, ); }; };
		D037652119EDA41200A782A9 /* NSObject+RACLifting.h in Headers */ = {isa = PBXBuildFile; fileRef = D037644619EDA41200A782A9 /* NSObject+RACLifting.h */; settings = {ATTRIBUTES = (Public, ); }; };
		D037652219EDA41200A782A9 /* NSObject+RACLifting.m in Sources */ = {isa = PBXBuildFile; fileRef = D037644719EDA41200A782A9 /* NSObject+RACLifting.m */; };
		D037652319EDA41200A782A9 /* NSObject+RACLifting.m in Sources */ = {isa = PBXBuildFile; fileRef = D037644719EDA41200A782A9 /* NSObject+RACLifting.m */; };
		D037652419EDA41200A782A9 /* NSObject+RACPropertySubscribing.h in Headers */ = {isa = PBXBuildFile; fileRef = D037644819EDA41200A782A9 /* NSObject+RACPropertySubscribing.h */; settings = {ATTRIBUTES = (Public, ); }; };
		D037652519EDA41200A782A9 /* NSObject+RACPropertySubscribing.h in Headers */ = {isa = PBXBuildFile; fileRef = D037644819EDA41200A782A9 /* NSObject+RACPropertySubscribing.h */; settings = {ATTRIBUTES = (Public, ); }; };
		D037652619EDA41200A782A9 /* NSObject+RACPropertySubscribing.m in Sources */ = {isa = PBXBuildFile; fileRef = D037644919EDA41200A782A9 /* NSObject+RACPropertySubscribing.m */; };
		D037652719EDA41200A782A9 /* NSObject+RACPropertySubscribing.m in Sources */ = {isa = PBXBuildFile; fileRef = D037644919EDA41200A782A9 /* NSObject+RACPropertySubscribing.m */; };
		D037652819EDA41200A782A9 /* NSObject+RACSelectorSignal.h in Headers */ = {isa = PBXBuildFile; fileRef = D037644A19EDA41200A782A9 /* NSObject+RACSelectorSignal.h */; settings = {ATTRIBUTES = (Public, ); }; };
		D037652919EDA41200A782A9 /* NSObject+RACSelectorSignal.h in Headers */ = {isa = PBXBuildFile; fileRef = D037644A19EDA41200A782A9 /* NSObject+RACSelectorSignal.h */; settings = {ATTRIBUTES = (Public, ); }; };
		D037652A19EDA41200A782A9 /* NSObject+RACSelectorSignal.m in Sources */ = {isa = PBXBuildFile; fileRef = D037644B19EDA41200A782A9 /* NSObject+RACSelectorSignal.m */; };
		D037652B19EDA41200A782A9 /* NSObject+RACSelectorSignal.m in Sources */ = {isa = PBXBuildFile; fileRef = D037644B19EDA41200A782A9 /* NSObject+RACSelectorSignal.m */; };
		D037652C19EDA41200A782A9 /* NSOrderedSet+RACSequenceAdditions.h in Headers */ = {isa = PBXBuildFile; fileRef = D037644C19EDA41200A782A9 /* NSOrderedSet+RACSequenceAdditions.h */; settings = {ATTRIBUTES = (Public, ); }; };
		D037652D19EDA41200A782A9 /* NSOrderedSet+RACSequenceAdditions.h in Headers */ = {isa = PBXBuildFile; fileRef = D037644C19EDA41200A782A9 /* NSOrderedSet+RACSequenceAdditions.h */; settings = {ATTRIBUTES = (Public, ); }; };
		D037652E19EDA41200A782A9 /* NSOrderedSet+RACSequenceAdditions.m in Sources */ = {isa = PBXBuildFile; fileRef = D037644D19EDA41200A782A9 /* NSOrderedSet+RACSequenceAdditions.m */; };
		D037652F19EDA41200A782A9 /* NSOrderedSet+RACSequenceAdditions.m in Sources */ = {isa = PBXBuildFile; fileRef = D037644D19EDA41200A782A9 /* NSOrderedSet+RACSequenceAdditions.m */; };
		D037653019EDA41200A782A9 /* NSSet+RACSequenceAdditions.h in Headers */ = {isa = PBXBuildFile; fileRef = D037644E19EDA41200A782A9 /* NSSet+RACSequenceAdditions.h */; settings = {ATTRIBUTES = (Public, ); }; };
		D037653119EDA41200A782A9 /* NSSet+RACSequenceAdditions.h in Headers */ = {isa = PBXBuildFile; fileRef = D037644E19EDA41200A782A9 /* NSSet+RACSequenceAdditions.h */; settings = {ATTRIBUTES = (Public, ); }; };
		D037653219EDA41200A782A9 /* NSSet+RACSequenceAdditions.m in Sources */ = {isa = PBXBuildFile; fileRef = D037644F19EDA41200A782A9 /* NSSet+RACSequenceAdditions.m */; };
		D037653319EDA41200A782A9 /* NSSet+RACSequenceAdditions.m in Sources */ = {isa = PBXBuildFile; fileRef = D037644F19EDA41200A782A9 /* NSSet+RACSequenceAdditions.m */; };
		D037653619EDA41200A782A9 /* NSString+RACKeyPathUtilities.m in Sources */ = {isa = PBXBuildFile; fileRef = D037645119EDA41200A782A9 /* NSString+RACKeyPathUtilities.m */; };
		D037653719EDA41200A782A9 /* NSString+RACKeyPathUtilities.m in Sources */ = {isa = PBXBuildFile; fileRef = D037645119EDA41200A782A9 /* NSString+RACKeyPathUtilities.m */; };
		D037653819EDA41200A782A9 /* NSString+RACSequenceAdditions.h in Headers */ = {isa = PBXBuildFile; fileRef = D037645219EDA41200A782A9 /* NSString+RACSequenceAdditions.h */; settings = {ATTRIBUTES = (Public, ); }; };
		D037653919EDA41200A782A9 /* NSString+RACSequenceAdditions.h in Headers */ = {isa = PBXBuildFile; fileRef = D037645219EDA41200A782A9 /* NSString+RACSequenceAdditions.h */; settings = {ATTRIBUTES = (Public, ); }; };
		D037653A19EDA41200A782A9 /* NSString+RACSequenceAdditions.m in Sources */ = {isa = PBXBuildFile; fileRef = D037645319EDA41200A782A9 /* NSString+RACSequenceAdditions.m */; };
		D037653B19EDA41200A782A9 /* NSString+RACSequenceAdditions.m in Sources */ = {isa = PBXBuildFile; fileRef = D037645319EDA41200A782A9 /* NSString+RACSequenceAdditions.m */; };
		D037653C19EDA41200A782A9 /* NSString+RACSupport.h in Headers */ = {isa = PBXBuildFile; fileRef = D037645419EDA41200A782A9 /* NSString+RACSupport.h */; settings = {ATTRIBUTES = (Public, ); }; };
		D037653D19EDA41200A782A9 /* NSString+RACSupport.h in Headers */ = {isa = PBXBuildFile; fileRef = D037645419EDA41200A782A9 /* NSString+RACSupport.h */; settings = {ATTRIBUTES = (Public, ); }; };
		D037653E19EDA41200A782A9 /* NSString+RACSupport.m in Sources */ = {isa = PBXBuildFile; fileRef = D037645519EDA41200A782A9 /* NSString+RACSupport.m */; };
		D037653F19EDA41200A782A9 /* NSString+RACSupport.m in Sources */ = {isa = PBXBuildFile; fileRef = D037645519EDA41200A782A9 /* NSString+RACSupport.m */; };
		D037654019EDA41200A782A9 /* NSText+RACSignalSupport.h in Headers */ = {isa = PBXBuildFile; fileRef = D037645619EDA41200A782A9 /* NSText+RACSignalSupport.h */; settings = {ATTRIBUTES = (Public, ); }; };
		D037654219EDA41200A782A9 /* NSText+RACSignalSupport.m in Sources */ = {isa = PBXBuildFile; fileRef = D037645719EDA41200A782A9 /* NSText+RACSignalSupport.m */; };
		D037654419EDA41200A782A9 /* NSURLConnection+RACSupport.h in Headers */ = {isa = PBXBuildFile; fileRef = D037645819EDA41200A782A9 /* NSURLConnection+RACSupport.h */; settings = {ATTRIBUTES = (Public, ); }; };
		D037654519EDA41200A782A9 /* NSURLConnection+RACSupport.h in Headers */ = {isa = PBXBuildFile; fileRef = D037645819EDA41200A782A9 /* NSURLConnection+RACSupport.h */; settings = {ATTRIBUTES = (Public, ); }; };
		D037654619EDA41200A782A9 /* NSURLConnection+RACSupport.m in Sources */ = {isa = PBXBuildFile; fileRef = D037645919EDA41200A782A9 /* NSURLConnection+RACSupport.m */; };
		D037654719EDA41200A782A9 /* NSURLConnection+RACSupport.m in Sources */ = {isa = PBXBuildFile; fileRef = D037645919EDA41200A782A9 /* NSURLConnection+RACSupport.m */; };
		D037654819EDA41200A782A9 /* NSUserDefaults+RACSupport.h in Headers */ = {isa = PBXBuildFile; fileRef = D037645A19EDA41200A782A9 /* NSUserDefaults+RACSupport.h */; settings = {ATTRIBUTES = (Public, ); }; };
		D037654919EDA41200A782A9 /* NSUserDefaults+RACSupport.h in Headers */ = {isa = PBXBuildFile; fileRef = D037645A19EDA41200A782A9 /* NSUserDefaults+RACSupport.h */; settings = {ATTRIBUTES = (Public, ); }; };
		D037654A19EDA41200A782A9 /* NSUserDefaults+RACSupport.m in Sources */ = {isa = PBXBuildFile; fileRef = D037645B19EDA41200A782A9 /* NSUserDefaults+RACSupport.m */; };
		D037654B19EDA41200A782A9 /* NSUserDefaults+RACSupport.m in Sources */ = {isa = PBXBuildFile; fileRef = D037645B19EDA41200A782A9 /* NSUserDefaults+RACSupport.m */; };
		D037654E19EDA41200A782A9 /* RACArraySequence.m in Sources */ = {isa = PBXBuildFile; fileRef = D037645D19EDA41200A782A9 /* RACArraySequence.m */; };
		D037654F19EDA41200A782A9 /* RACArraySequence.m in Sources */ = {isa = PBXBuildFile; fileRef = D037645D19EDA41200A782A9 /* RACArraySequence.m */; };
		D037655619EDA41200A782A9 /* RACBehaviorSubject.m in Sources */ = {isa = PBXBuildFile; fileRef = D037646119EDA41200A782A9 /* RACBehaviorSubject.m */; };
		D037655719EDA41200A782A9 /* RACBehaviorSubject.m in Sources */ = {isa = PBXBuildFile; fileRef = D037646119EDA41200A782A9 /* RACBehaviorSubject.m */; };
		D037655A19EDA41200A782A9 /* RACBlockTrampoline.m in Sources */ = {isa = PBXBuildFile; fileRef = D037646319EDA41200A782A9 /* RACBlockTrampoline.m */; };
		D037655B19EDA41200A782A9 /* RACBlockTrampoline.m in Sources */ = {isa = PBXBuildFile; fileRef = D037646319EDA41200A782A9 /* RACBlockTrampoline.m */; };
		D037655C19EDA41200A782A9 /* RACChannel.h in Headers */ = {isa = PBXBuildFile; fileRef = D037646419EDA41200A782A9 /* RACChannel.h */; settings = {ATTRIBUTES = (Public, ); }; };
		D037655D19EDA41200A782A9 /* RACChannel.h in Headers */ = {isa = PBXBuildFile; fileRef = D037646419EDA41200A782A9 /* RACChannel.h */; settings = {ATTRIBUTES = (Public, ); }; };
		D037655E19EDA41200A782A9 /* RACChannel.m in Sources */ = {isa = PBXBuildFile; fileRef = D037646519EDA41200A782A9 /* RACChannel.m */; };
		D037655F19EDA41200A782A9 /* RACChannel.m in Sources */ = {isa = PBXBuildFile; fileRef = D037646519EDA41200A782A9 /* RACChannel.m */; };
		D037656019EDA41200A782A9 /* RACCommand.h in Headers */ = {isa = PBXBuildFile; fileRef = D037646619EDA41200A782A9 /* RACCommand.h */; settings = {ATTRIBUTES = (Public, ); }; };
		D037656119EDA41200A782A9 /* RACCommand.h in Headers */ = {isa = PBXBuildFile; fileRef = D037646619EDA41200A782A9 /* RACCommand.h */; settings = {ATTRIBUTES = (Public, ); }; };
		D037656219EDA41200A782A9 /* RACCommand.m in Sources */ = {isa = PBXBuildFile; fileRef = D037646719EDA41200A782A9 /* RACCommand.m */; };
		D037656319EDA41200A782A9 /* RACCommand.m in Sources */ = {isa = PBXBuildFile; fileRef = D037646719EDA41200A782A9 /* RACCommand.m */; };
		D037656419EDA41200A782A9 /* RACCompoundDisposable.h in Headers */ = {isa = PBXBuildFile; fileRef = D037646819EDA41200A782A9 /* RACCompoundDisposable.h */; settings = {ATTRIBUTES = (Public, ); }; };
		D037656519EDA41200A782A9 /* RACCompoundDisposable.h in Headers */ = {isa = PBXBuildFile; fileRef = D037646819EDA41200A782A9 /* RACCompoundDisposable.h */; settings = {ATTRIBUTES = (Public, ); }; };
		D037656619EDA41200A782A9 /* RACCompoundDisposable.m in Sources */ = {isa = PBXBuildFile; fileRef = D037646919EDA41200A782A9 /* RACCompoundDisposable.m */; };
		D037656719EDA41200A782A9 /* RACCompoundDisposable.m in Sources */ = {isa = PBXBuildFile; fileRef = D037646919EDA41200A782A9 /* RACCompoundDisposable.m */; };
		D037656819EDA41200A782A9 /* RACCompoundDisposableProvider.d in Sources */ = {isa = PBXBuildFile; fileRef = D037646A19EDA41200A782A9 /* RACCompoundDisposableProvider.d */; };
		D037656919EDA41200A782A9 /* RACCompoundDisposableProvider.d in Sources */ = {isa = PBXBuildFile; fileRef = D037646A19EDA41200A782A9 /* RACCompoundDisposableProvider.d */; };
		D037656C19EDA41200A782A9 /* RACDelegateProxy.m in Sources */ = {isa = PBXBuildFile; fileRef = D037646C19EDA41200A782A9 /* RACDelegateProxy.m */; };
		D037656D19EDA41200A782A9 /* RACDelegateProxy.m in Sources */ = {isa = PBXBuildFile; fileRef = D037646C19EDA41200A782A9 /* RACDelegateProxy.m */; };
		D037656E19EDA41200A782A9 /* RACDisposable.h in Headers */ = {isa = PBXBuildFile; fileRef = D037646D19EDA41200A782A9 /* RACDisposable.h */; settings = {ATTRIBUTES = (Public, ); }; };
		D037656F19EDA41200A782A9 /* RACDisposable.h in Headers */ = {isa = PBXBuildFile; fileRef = D037646D19EDA41200A782A9 /* RACDisposable.h */; settings = {ATTRIBUTES = (Public, ); }; };
		D037657019EDA41200A782A9 /* RACDisposable.m in Sources */ = {isa = PBXBuildFile; fileRef = D037646E19EDA41200A782A9 /* RACDisposable.m */; };
		D037657119EDA41200A782A9 /* RACDisposable.m in Sources */ = {isa = PBXBuildFile; fileRef = D037646E19EDA41200A782A9 /* RACDisposable.m */; };
		D037657419EDA41200A782A9 /* RACDynamicSequence.m in Sources */ = {isa = PBXBuildFile; fileRef = D037647019EDA41200A782A9 /* RACDynamicSequence.m */; };
		D037657519EDA41200A782A9 /* RACDynamicSequence.m in Sources */ = {isa = PBXBuildFile; fileRef = D037647019EDA41200A782A9 /* RACDynamicSequence.m */; };
		D037657819EDA41200A782A9 /* RACDynamicSignal.m in Sources */ = {isa = PBXBuildFile; fileRef = D037647219EDA41200A782A9 /* RACDynamicSignal.m */; };
		D037657919EDA41200A782A9 /* RACDynamicSignal.m in Sources */ = {isa = PBXBuildFile; fileRef = D037647219EDA41200A782A9 /* RACDynamicSignal.m */; };
		D037657C19EDA41200A782A9 /* RACEagerSequence.m in Sources */ = {isa = PBXBuildFile; fileRef = D037647419EDA41200A782A9 /* RACEagerSequence.m */; };
		D037657D19EDA41200A782A9 /* RACEagerSequence.m in Sources */ = {isa = PBXBuildFile; fileRef = D037647419EDA41200A782A9 /* RACEagerSequence.m */; };
		D037658019EDA41200A782A9 /* RACEmptySequence.m in Sources */ = {isa = PBXBuildFile; fileRef = D037647619EDA41200A782A9 /* RACEmptySequence.m */; };
		D037658119EDA41200A782A9 /* RACEmptySequence.m in Sources */ = {isa = PBXBuildFile; fileRef = D037647619EDA41200A782A9 /* RACEmptySequence.m */; };
		D037658419EDA41200A782A9 /* RACEmptySignal.m in Sources */ = {isa = PBXBuildFile; fileRef = D037647819EDA41200A782A9 /* RACEmptySignal.m */; };
		D037658519EDA41200A782A9 /* RACEmptySignal.m in Sources */ = {isa = PBXBuildFile; fileRef = D037647819EDA41200A782A9 /* RACEmptySignal.m */; };
		D037658819EDA41200A782A9 /* RACErrorSignal.m in Sources */ = {isa = PBXBuildFile; fileRef = D037647A19EDA41200A782A9 /* RACErrorSignal.m */; };
		D037658919EDA41200A782A9 /* RACErrorSignal.m in Sources */ = {isa = PBXBuildFile; fileRef = D037647A19EDA41200A782A9 /* RACErrorSignal.m */; };
		D037658A19EDA41200A782A9 /* RACEvent.h in Headers */ = {isa = PBXBuildFile; fileRef = D037647B19EDA41200A782A9 /* RACEvent.h */; settings = {ATTRIBUTES = (Public, ); }; };
		D037658B19EDA41200A782A9 /* RACEvent.h in Headers */ = {isa = PBXBuildFile; fileRef = D037647B19EDA41200A782A9 /* RACEvent.h */; settings = {ATTRIBUTES = (Public, ); }; };
		D037658C19EDA41200A782A9 /* RACEvent.m in Sources */ = {isa = PBXBuildFile; fileRef = D037647C19EDA41200A782A9 /* RACEvent.m */; };
		D037658D19EDA41200A782A9 /* RACEvent.m in Sources */ = {isa = PBXBuildFile; fileRef = D037647C19EDA41200A782A9 /* RACEvent.m */; };
		D037658E19EDA41200A782A9 /* RACGroupedSignal.h in Headers */ = {isa = PBXBuildFile; fileRef = D037647D19EDA41200A782A9 /* RACGroupedSignal.h */; settings = {ATTRIBUTES = (Public, ); }; };
		D037658F19EDA41200A782A9 /* RACGroupedSignal.h in Headers */ = {isa = PBXBuildFile; fileRef = D037647D19EDA41200A782A9 /* RACGroupedSignal.h */; settings = {ATTRIBUTES = (Public, ); }; };
		D037659019EDA41200A782A9 /* RACGroupedSignal.m in Sources */ = {isa = PBXBuildFile; fileRef = D037647E19EDA41200A782A9 /* RACGroupedSignal.m */; };
		D037659119EDA41200A782A9 /* RACGroupedSignal.m in Sources */ = {isa = PBXBuildFile; fileRef = D037647E19EDA41200A782A9 /* RACGroupedSignal.m */; };
		D037659419EDA41200A782A9 /* RACImmediateScheduler.m in Sources */ = {isa = PBXBuildFile; fileRef = D037648019EDA41200A782A9 /* RACImmediateScheduler.m */; };
		D037659519EDA41200A782A9 /* RACImmediateScheduler.m in Sources */ = {isa = PBXBuildFile; fileRef = D037648019EDA41200A782A9 /* RACImmediateScheduler.m */; };
		D037659819EDA41200A782A9 /* RACIndexSetSequence.m in Sources */ = {isa = PBXBuildFile; fileRef = D037648219EDA41200A782A9 /* RACIndexSetSequence.m */; };
		D037659919EDA41200A782A9 /* RACIndexSetSequence.m in Sources */ = {isa = PBXBuildFile; fileRef = D037648219EDA41200A782A9 /* RACIndexSetSequence.m */; };
		D037659A19EDA41200A782A9 /* RACKVOChannel.h in Headers */ = {isa = PBXBuildFile; fileRef = D037648319EDA41200A782A9 /* RACKVOChannel.h */; settings = {ATTRIBUTES = (Public, ); }; };
		D037659B19EDA41200A782A9 /* RACKVOChannel.h in Headers */ = {isa = PBXBuildFile; fileRef = D037648319EDA41200A782A9 /* RACKVOChannel.h */; settings = {ATTRIBUTES = (Public, ); }; };
		D037659C19EDA41200A782A9 /* RACKVOChannel.m in Sources */ = {isa = PBXBuildFile; fileRef = D037648419EDA41200A782A9 /* RACKVOChannel.m */; };
		D037659D19EDA41200A782A9 /* RACKVOChannel.m in Sources */ = {isa = PBXBuildFile; fileRef = D037648419EDA41200A782A9 /* RACKVOChannel.m */; };
		D03765A019EDA41200A782A9 /* RACKVOTrampoline.m in Sources */ = {isa = PBXBuildFile; fileRef = D037648619EDA41200A782A9 /* RACKVOTrampoline.m */; };
		D03765A119EDA41200A782A9 /* RACKVOTrampoline.m in Sources */ = {isa = PBXBuildFile; fileRef = D037648619EDA41200A782A9 /* RACKVOTrampoline.m */; };
		D03765A219EDA41200A782A9 /* RACMulticastConnection.h in Headers */ = {isa = PBXBuildFile; fileRef = D037648719EDA41200A782A9 /* RACMulticastConnection.h */; settings = {ATTRIBUTES = (Public, ); }; };
		D03765A319EDA41200A782A9 /* RACMulticastConnection.h in Headers */ = {isa = PBXBuildFile; fileRef = D037648719EDA41200A782A9 /* RACMulticastConnection.h */; settings = {ATTRIBUTES = (Public, ); }; };
		D03765A419EDA41200A782A9 /* RACMulticastConnection.m in Sources */ = {isa = PBXBuildFile; fileRef = D037648819EDA41200A782A9 /* RACMulticastConnection.m */; };
		D03765A519EDA41200A782A9 /* RACMulticastConnection.m in Sources */ = {isa = PBXBuildFile; fileRef = D037648819EDA41200A782A9 /* RACMulticastConnection.m */; };
		D03765AE19EDA41200A782A9 /* RACPassthroughSubscriber.m in Sources */ = {isa = PBXBuildFile; fileRef = D037648D19EDA41200A782A9 /* RACPassthroughSubscriber.m */; };
		D03765AF19EDA41200A782A9 /* RACPassthroughSubscriber.m in Sources */ = {isa = PBXBuildFile; fileRef = D037648D19EDA41200A782A9 /* RACPassthroughSubscriber.m */; };
		D03765B019EDA41200A782A9 /* RACQueueScheduler.h in Headers */ = {isa = PBXBuildFile; fileRef = D037648E19EDA41200A782A9 /* RACQueueScheduler.h */; settings = {ATTRIBUTES = (Public, ); }; };
		D03765B119EDA41200A782A9 /* RACQueueScheduler.h in Headers */ = {isa = PBXBuildFile; fileRef = D037648E19EDA41200A782A9 /* RACQueueScheduler.h */; settings = {ATTRIBUTES = (Public, ); }; };
		D03765B219EDA41200A782A9 /* RACQueueScheduler.m in Sources */ = {isa = PBXBuildFile; fileRef = D037648F19EDA41200A782A9 /* RACQueueScheduler.m */; };
		D03765B319EDA41200A782A9 /* RACQueueScheduler.m in Sources */ = {isa = PBXBuildFile; fileRef = D037648F19EDA41200A782A9 /* RACQueueScheduler.m */; };
		D03765B419EDA41200A782A9 /* RACQueueScheduler+Subclass.h in Headers */ = {isa = PBXBuildFile; fileRef = D037649019EDA41200A782A9 /* RACQueueScheduler+Subclass.h */; settings = {ATTRIBUTES = (Public, ); }; };
		D03765B519EDA41200A782A9 /* RACQueueScheduler+Subclass.h in Headers */ = {isa = PBXBuildFile; fileRef = D037649019EDA41200A782A9 /* RACQueueScheduler+Subclass.h */; settings = {ATTRIBUTES = (Public, ); }; };
		D03765B619EDA41200A782A9 /* RACReplaySubject.h in Headers */ = {isa = PBXBuildFile; fileRef = D037649119EDA41200A782A9 /* RACReplaySubject.h */; settings = {ATTRIBUTES = (Public, ); }; };
		D03765B719EDA41200A782A9 /* RACReplaySubject.h in Headers */ = {isa = PBXBuildFile; fileRef = D037649119EDA41200A782A9 /* RACReplaySubject.h */; settings = {ATTRIBUTES = (Public, ); }; };
		D03765B819EDA41200A782A9 /* RACReplaySubject.m in Sources */ = {isa = PBXBuildFile; fileRef = D037649219EDA41200A782A9 /* RACReplaySubject.m */; };
		D03765B919EDA41200A782A9 /* RACReplaySubject.m in Sources */ = {isa = PBXBuildFile; fileRef = D037649219EDA41200A782A9 /* RACReplaySubject.m */; };
		D03765BC19EDA41200A782A9 /* RACReturnSignal.m in Sources */ = {isa = PBXBuildFile; fileRef = D037649419EDA41200A782A9 /* RACReturnSignal.m */; };
		D03765BD19EDA41200A782A9 /* RACReturnSignal.m in Sources */ = {isa = PBXBuildFile; fileRef = D037649419EDA41200A782A9 /* RACReturnSignal.m */; };
		D03765BE19EDA41200A782A9 /* RACScheduler.h in Headers */ = {isa = PBXBuildFile; fileRef = D037649519EDA41200A782A9 /* RACScheduler.h */; settings = {ATTRIBUTES = (Public, ); }; };
		D03765BF19EDA41200A782A9 /* RACScheduler.h in Headers */ = {isa = PBXBuildFile; fileRef = D037649519EDA41200A782A9 /* RACScheduler.h */; settings = {ATTRIBUTES = (Public, ); }; };
		D03765C019EDA41200A782A9 /* RACScheduler.m in Sources */ = {isa = PBXBuildFile; fileRef = D037649619EDA41200A782A9 /* RACScheduler.m */; };
		D03765C119EDA41200A782A9 /* RACScheduler.m in Sources */ = {isa = PBXBuildFile; fileRef = D037649619EDA41200A782A9 /* RACScheduler.m */; };
		D03765C419EDA41200A782A9 /* RACScheduler+Subclass.h in Headers */ = {isa = PBXBuildFile; fileRef = D037649819EDA41200A782A9 /* RACScheduler+Subclass.h */; settings = {ATTRIBUTES = (Public, ); }; };
		D03765C519EDA41200A782A9 /* RACScheduler+Subclass.h in Headers */ = {isa = PBXBuildFile; fileRef = D037649819EDA41200A782A9 /* RACScheduler+Subclass.h */; settings = {ATTRIBUTES = (Public, ); }; };
		D03765C619EDA41200A782A9 /* RACScopedDisposable.h in Headers */ = {isa = PBXBuildFile; fileRef = D037649919EDA41200A782A9 /* RACScopedDisposable.h */; settings = {ATTRIBUTES = (Public, ); }; };
		D03765C719EDA41200A782A9 /* RACScopedDisposable.h in Headers */ = {isa = PBXBuildFile; fileRef = D037649919EDA41200A782A9 /* RACScopedDisposable.h */; settings = {ATTRIBUTES = (Public, ); }; };
		D03765C819EDA41200A782A9 /* RACScopedDisposable.m in Sources */ = {isa = PBXBuildFile; fileRef = D037649A19EDA41200A782A9 /* RACScopedDisposable.m */; };
		D03765C919EDA41200A782A9 /* RACScopedDisposable.m in Sources */ = {isa = PBXBuildFile; fileRef = D037649A19EDA41200A782A9 /* RACScopedDisposable.m */; };
		D03765CA19EDA41200A782A9 /* RACSequence.h in Headers */ = {isa = PBXBuildFile; fileRef = D037649B19EDA41200A782A9 /* RACSequence.h */; settings = {ATTRIBUTES = (Public, ); }; };
		D03765CB19EDA41200A782A9 /* RACSequence.h in Headers */ = {isa = PBXBuildFile; fileRef = D037649B19EDA41200A782A9 /* RACSequence.h */; settings = {ATTRIBUTES = (Public, ); }; };
		D03765CC19EDA41200A782A9 /* RACSequence.m in Sources */ = {isa = PBXBuildFile; fileRef = D037649C19EDA41200A782A9 /* RACSequence.m */; };
		D03765CD19EDA41200A782A9 /* RACSequence.m in Sources */ = {isa = PBXBuildFile; fileRef = D037649C19EDA41200A782A9 /* RACSequence.m */; };
		D03765CE19EDA41200A782A9 /* RACSerialDisposable.h in Headers */ = {isa = PBXBuildFile; fileRef = D037649D19EDA41200A782A9 /* RACSerialDisposable.h */; settings = {ATTRIBUTES = (Public, ); }; };
		D03765CF19EDA41200A782A9 /* RACSerialDisposable.h in Headers */ = {isa = PBXBuildFile; fileRef = D037649D19EDA41200A782A9 /* RACSerialDisposable.h */; settings = {ATTRIBUTES = (Public, ); }; };
		D03765D019EDA41200A782A9 /* RACSerialDisposable.m in Sources */ = {isa = PBXBuildFile; fileRef = D037649E19EDA41200A782A9 /* RACSerialDisposable.m */; };
		D03765D119EDA41200A782A9 /* RACSerialDisposable.m in Sources */ = {isa = PBXBuildFile; fileRef = D037649E19EDA41200A782A9 /* RACSerialDisposable.m */; };
		D03765D219EDA41200A782A9 /* RACSignal.h in Headers */ = {isa = PBXBuildFile; fileRef = D037649F19EDA41200A782A9 /* RACSignal.h */; settings = {ATTRIBUTES = (Public, ); }; };
		D03765D319EDA41200A782A9 /* RACSignal.h in Headers */ = {isa = PBXBuildFile; fileRef = D037649F19EDA41200A782A9 /* RACSignal.h */; settings = {ATTRIBUTES = (Public, ); }; };
		D03765D419EDA41200A782A9 /* RACSignal.m in Sources */ = {isa = PBXBuildFile; fileRef = D03764A019EDA41200A782A9 /* RACSignal.m */; };
		D03765D519EDA41200A782A9 /* RACSignal.m in Sources */ = {isa = PBXBuildFile; fileRef = D03764A019EDA41200A782A9 /* RACSignal.m */; };
		D03765D619EDA41200A782A9 /* RACSignal+Operations.h in Headers */ = {isa = PBXBuildFile; fileRef = D03764A119EDA41200A782A9 /* RACSignal+Operations.h */; settings = {ATTRIBUTES = (Public, ); }; };
		D03765D719EDA41200A782A9 /* RACSignal+Operations.h in Headers */ = {isa = PBXBuildFile; fileRef = D03764A119EDA41200A782A9 /* RACSignal+Operations.h */; settings = {ATTRIBUTES = (Public, ); }; };
		D03765D819EDA41200A782A9 /* RACSignal+Operations.m in Sources */ = {isa = PBXBuildFile; fileRef = D03764A219EDA41200A782A9 /* RACSignal+Operations.m */; };
		D03765D919EDA41200A782A9 /* RACSignal+Operations.m in Sources */ = {isa = PBXBuildFile; fileRef = D03764A219EDA41200A782A9 /* RACSignal+Operations.m */; };
		D03765DA19EDA41200A782A9 /* RACSignalProvider.d in Sources */ = {isa = PBXBuildFile; fileRef = D03764A319EDA41200A782A9 /* RACSignalProvider.d */; };
		D03765DB19EDA41200A782A9 /* RACSignalProvider.d in Sources */ = {isa = PBXBuildFile; fileRef = D03764A319EDA41200A782A9 /* RACSignalProvider.d */; };
		D03765DE19EDA41200A782A9 /* RACSignalSequence.m in Sources */ = {isa = PBXBuildFile; fileRef = D03764A519EDA41200A782A9 /* RACSignalSequence.m */; };
		D03765DF19EDA41200A782A9 /* RACSignalSequence.m in Sources */ = {isa = PBXBuildFile; fileRef = D03764A519EDA41200A782A9 /* RACSignalSequence.m */; };
		D03765E019EDA41200A782A9 /* RACStream.h in Headers */ = {isa = PBXBuildFile; fileRef = D03764A619EDA41200A782A9 /* RACStream.h */; settings = {ATTRIBUTES = (Public, ); }; };
		D03765E119EDA41200A782A9 /* RACStream.h in Headers */ = {isa = PBXBuildFile; fileRef = D03764A619EDA41200A782A9 /* RACStream.h */; settings = {ATTRIBUTES = (Public, ); }; };
		D03765E219EDA41200A782A9 /* RACStream.m in Sources */ = {isa = PBXBuildFile; fileRef = D03764A719EDA41200A782A9 /* RACStream.m */; };
		D03765E319EDA41200A782A9 /* RACStream.m in Sources */ = {isa = PBXBuildFile; fileRef = D03764A719EDA41200A782A9 /* RACStream.m */; };
		D03765E819EDA41200A782A9 /* RACStringSequence.m in Sources */ = {isa = PBXBuildFile; fileRef = D03764AA19EDA41200A782A9 /* RACStringSequence.m */; };
		D03765E919EDA41200A782A9 /* RACStringSequence.m in Sources */ = {isa = PBXBuildFile; fileRef = D03764AA19EDA41200A782A9 /* RACStringSequence.m */; };
		D03765EA19EDA41200A782A9 /* RACSubject.h in Headers */ = {isa = PBXBuildFile; fileRef = D03764AB19EDA41200A782A9 /* RACSubject.h */; settings = {ATTRIBUTES = (Public, ); }; };
		D03765EB19EDA41200A782A9 /* RACSubject.h in Headers */ = {isa = PBXBuildFile; fileRef = D03764AB19EDA41200A782A9 /* RACSubject.h */; settings = {ATTRIBUTES = (Public, ); }; };
		D03765EC19EDA41200A782A9 /* RACSubject.m in Sources */ = {isa = PBXBuildFile; fileRef = D03764AC19EDA41200A782A9 /* RACSubject.m */; };
		D03765ED19EDA41200A782A9 /* RACSubject.m in Sources */ = {isa = PBXBuildFile; fileRef = D03764AC19EDA41200A782A9 /* RACSubject.m */; };
		D03765EE19EDA41200A782A9 /* RACSubscriber.h in Headers */ = {isa = PBXBuildFile; fileRef = D03764AD19EDA41200A782A9 /* RACSubscriber.h */; settings = {ATTRIBUTES = (Public, ); }; };
		D03765EF19EDA41200A782A9 /* RACSubscriber.h in Headers */ = {isa = PBXBuildFile; fileRef = D03764AD19EDA41200A782A9 /* RACSubscriber.h */; settings = {ATTRIBUTES = (Public, ); }; };
		D03765F019EDA41200A782A9 /* RACSubscriber.m in Sources */ = {isa = PBXBuildFile; fileRef = D03764AE19EDA41200A782A9 /* RACSubscriber.m */; };
		D03765F119EDA41200A782A9 /* RACSubscriber.m in Sources */ = {isa = PBXBuildFile; fileRef = D03764AE19EDA41200A782A9 /* RACSubscriber.m */; };
		D03765F419EDA41200A782A9 /* RACSubscriptingAssignmentTrampoline.h in Headers */ = {isa = PBXBuildFile; fileRef = D03764B019EDA41200A782A9 /* RACSubscriptingAssignmentTrampoline.h */; settings = {ATTRIBUTES = (Public, ); }; };
		D03765F519EDA41200A782A9 /* RACSubscriptingAssignmentTrampoline.h in Headers */ = {isa = PBXBuildFile; fileRef = D03764B019EDA41200A782A9 /* RACSubscriptingAssignmentTrampoline.h */; settings = {ATTRIBUTES = (Public, ); }; };
		D03765F619EDA41200A782A9 /* RACSubscriptingAssignmentTrampoline.m in Sources */ = {isa = PBXBuildFile; fileRef = D03764B119EDA41200A782A9 /* RACSubscriptingAssignmentTrampoline.m */; };
		D03765F719EDA41200A782A9 /* RACSubscriptingAssignmentTrampoline.m in Sources */ = {isa = PBXBuildFile; fileRef = D03764B119EDA41200A782A9 /* RACSubscriptingAssignmentTrampoline.m */; };
		D03765FA19EDA41200A782A9 /* RACSubscriptionScheduler.m in Sources */ = {isa = PBXBuildFile; fileRef = D03764B319EDA41200A782A9 /* RACSubscriptionScheduler.m */; };
		D03765FB19EDA41200A782A9 /* RACSubscriptionScheduler.m in Sources */ = {isa = PBXBuildFile; fileRef = D03764B319EDA41200A782A9 /* RACSubscriptionScheduler.m */; };
		D03765FC19EDA41200A782A9 /* RACTargetQueueScheduler.h in Headers */ = {isa = PBXBuildFile; fileRef = D03764B419EDA41200A782A9 /* RACTargetQueueScheduler.h */; settings = {ATTRIBUTES = (Public, ); }; };
		D03765FD19EDA41200A782A9 /* RACTargetQueueScheduler.h in Headers */ = {isa = PBXBuildFile; fileRef = D03764B419EDA41200A782A9 /* RACTargetQueueScheduler.h */; settings = {ATTRIBUTES = (Public, ); }; };
		D03765FE19EDA41200A782A9 /* RACTargetQueueScheduler.m in Sources */ = {isa = PBXBuildFile; fileRef = D03764B519EDA41200A782A9 /* RACTargetQueueScheduler.m */; };
		D03765FF19EDA41200A782A9 /* RACTargetQueueScheduler.m in Sources */ = {isa = PBXBuildFile; fileRef = D03764B519EDA41200A782A9 /* RACTargetQueueScheduler.m */; };
		D037660019EDA41200A782A9 /* RACTestScheduler.h in Headers */ = {isa = PBXBuildFile; fileRef = D03764B619EDA41200A782A9 /* RACTestScheduler.h */; settings = {ATTRIBUTES = (Public, ); }; };
		D037660119EDA41200A782A9 /* RACTestScheduler.h in Headers */ = {isa = PBXBuildFile; fileRef = D03764B619EDA41200A782A9 /* RACTestScheduler.h */; settings = {ATTRIBUTES = (Public, ); }; };
		D037660219EDA41200A782A9 /* RACTestScheduler.m in Sources */ = {isa = PBXBuildFile; fileRef = D03764B719EDA41200A782A9 /* RACTestScheduler.m */; };
		D037660319EDA41200A782A9 /* RACTestScheduler.m in Sources */ = {isa = PBXBuildFile; fileRef = D03764B719EDA41200A782A9 /* RACTestScheduler.m */; };
		D037660419EDA41200A782A9 /* RACTuple.h in Headers */ = {isa = PBXBuildFile; fileRef = D03764B819EDA41200A782A9 /* RACTuple.h */; settings = {ATTRIBUTES = (Public, ); }; };
		D037660519EDA41200A782A9 /* RACTuple.h in Headers */ = {isa = PBXBuildFile; fileRef = D03764B819EDA41200A782A9 /* RACTuple.h */; settings = {ATTRIBUTES = (Public, ); }; };
		D037660619EDA41200A782A9 /* RACTuple.m in Sources */ = {isa = PBXBuildFile; fileRef = D03764B919EDA41200A782A9 /* RACTuple.m */; };
		D037660719EDA41200A782A9 /* RACTuple.m in Sources */ = {isa = PBXBuildFile; fileRef = D03764B919EDA41200A782A9 /* RACTuple.m */; };
		D037660A19EDA41200A782A9 /* RACTupleSequence.m in Sources */ = {isa = PBXBuildFile; fileRef = D03764BB19EDA41200A782A9 /* RACTupleSequence.m */; };
		D037660B19EDA41200A782A9 /* RACTupleSequence.m in Sources */ = {isa = PBXBuildFile; fileRef = D03764BB19EDA41200A782A9 /* RACTupleSequence.m */; };
		D037660E19EDA41200A782A9 /* RACUnarySequence.m in Sources */ = {isa = PBXBuildFile; fileRef = D03764BD19EDA41200A782A9 /* RACUnarySequence.m */; };
		D037660F19EDA41200A782A9 /* RACUnarySequence.m in Sources */ = {isa = PBXBuildFile; fileRef = D03764BD19EDA41200A782A9 /* RACUnarySequence.m */; };
		D037661019EDA41200A782A9 /* RACUnit.h in Headers */ = {isa = PBXBuildFile; fileRef = D03764BE19EDA41200A782A9 /* RACUnit.h */; settings = {ATTRIBUTES = (Public, ); }; };
		D037661119EDA41200A782A9 /* RACUnit.h in Headers */ = {isa = PBXBuildFile; fileRef = D03764BE19EDA41200A782A9 /* RACUnit.h */; settings = {ATTRIBUTES = (Public, ); }; };
		D037661219EDA41200A782A9 /* RACUnit.m in Sources */ = {isa = PBXBuildFile; fileRef = D03764BF19EDA41200A782A9 /* RACUnit.m */; };
		D037661319EDA41200A782A9 /* RACUnit.m in Sources */ = {isa = PBXBuildFile; fileRef = D03764BF19EDA41200A782A9 /* RACUnit.m */; };
		D037661619EDA41200A782A9 /* RACValueTransformer.m in Sources */ = {isa = PBXBuildFile; fileRef = D03764C119EDA41200A782A9 /* RACValueTransformer.m */; };
		D037661719EDA41200A782A9 /* RACValueTransformer.m in Sources */ = {isa = PBXBuildFile; fileRef = D03764C119EDA41200A782A9 /* RACValueTransformer.m */; };
		D037661919EDA41200A782A9 /* UIActionSheet+RACSignalSupport.h in Headers */ = {isa = PBXBuildFile; fileRef = D03764C219EDA41200A782A9 /* UIActionSheet+RACSignalSupport.h */; settings = {ATTRIBUTES = (Public, ); }; };
		D037661B19EDA41200A782A9 /* UIActionSheet+RACSignalSupport.m in Sources */ = {isa = PBXBuildFile; fileRef = D03764C319EDA41200A782A9 /* UIActionSheet+RACSignalSupport.m */; };
		D037661D19EDA41200A782A9 /* UIAlertView+RACSignalSupport.h in Headers */ = {isa = PBXBuildFile; fileRef = D03764C419EDA41200A782A9 /* UIAlertView+RACSignalSupport.h */; settings = {ATTRIBUTES = (Public, ); }; };
		D037661F19EDA41200A782A9 /* UIAlertView+RACSignalSupport.m in Sources */ = {isa = PBXBuildFile; fileRef = D03764C519EDA41200A782A9 /* UIAlertView+RACSignalSupport.m */; };
		D037662119EDA41200A782A9 /* UIBarButtonItem+RACCommandSupport.h in Headers */ = {isa = PBXBuildFile; fileRef = D03764C619EDA41200A782A9 /* UIBarButtonItem+RACCommandSupport.h */; settings = {ATTRIBUTES = (Public, ); }; };
		D037662319EDA41200A782A9 /* UIBarButtonItem+RACCommandSupport.m in Sources */ = {isa = PBXBuildFile; fileRef = D03764C719EDA41200A782A9 /* UIBarButtonItem+RACCommandSupport.m */; };
		D037662519EDA41200A782A9 /* UIButton+RACCommandSupport.h in Headers */ = {isa = PBXBuildFile; fileRef = D03764C819EDA41200A782A9 /* UIButton+RACCommandSupport.h */; settings = {ATTRIBUTES = (Public, ); }; };
		D037662719EDA41200A782A9 /* UIButton+RACCommandSupport.m in Sources */ = {isa = PBXBuildFile; fileRef = D03764C919EDA41200A782A9 /* UIButton+RACCommandSupport.m */; };
		D037662919EDA41200A782A9 /* UICollectionReusableView+RACSignalSupport.h in Headers */ = {isa = PBXBuildFile; fileRef = D03764CA19EDA41200A782A9 /* UICollectionReusableView+RACSignalSupport.h */; settings = {ATTRIBUTES = (Public, ); }; };
		D037662B19EDA41200A782A9 /* UICollectionReusableView+RACSignalSupport.m in Sources */ = {isa = PBXBuildFile; fileRef = D03764CB19EDA41200A782A9 /* UICollectionReusableView+RACSignalSupport.m */; };
		D037662D19EDA41200A782A9 /* UIControl+RACSignalSupport.h in Headers */ = {isa = PBXBuildFile; fileRef = D03764CC19EDA41200A782A9 /* UIControl+RACSignalSupport.h */; settings = {ATTRIBUTES = (Public, ); }; };
		D037662F19EDA41200A782A9 /* UIControl+RACSignalSupport.m in Sources */ = {isa = PBXBuildFile; fileRef = D03764CD19EDA41200A782A9 /* UIControl+RACSignalSupport.m */; };
		D037663319EDA41200A782A9 /* UIControl+RACSignalSupportPrivate.m in Sources */ = {isa = PBXBuildFile; fileRef = D03764CF19EDA41200A782A9 /* UIControl+RACSignalSupportPrivate.m */; };
		D037663519EDA41200A782A9 /* UIDatePicker+RACSignalSupport.h in Headers */ = {isa = PBXBuildFile; fileRef = D03764D019EDA41200A782A9 /* UIDatePicker+RACSignalSupport.h */; settings = {ATTRIBUTES = (Public, ); }; };
		D037663719EDA41200A782A9 /* UIDatePicker+RACSignalSupport.m in Sources */ = {isa = PBXBuildFile; fileRef = D03764D119EDA41200A782A9 /* UIDatePicker+RACSignalSupport.m */; };
		D037663919EDA41200A782A9 /* UIGestureRecognizer+RACSignalSupport.h in Headers */ = {isa = PBXBuildFile; fileRef = D03764D219EDA41200A782A9 /* UIGestureRecognizer+RACSignalSupport.h */; settings = {ATTRIBUTES = (Public, ); }; };
		D037663B19EDA41200A782A9 /* UIGestureRecognizer+RACSignalSupport.m in Sources */ = {isa = PBXBuildFile; fileRef = D03764D319EDA41200A782A9 /* UIGestureRecognizer+RACSignalSupport.m */; };
		D037663D19EDA41200A782A9 /* UIImagePickerController+RACSignalSupport.h in Headers */ = {isa = PBXBuildFile; fileRef = D03764D419EDA41200A782A9 /* UIImagePickerController+RACSignalSupport.h */; settings = {ATTRIBUTES = (Public, ); }; };
		D037663F19EDA41200A782A9 /* UIImagePickerController+RACSignalSupport.m in Sources */ = {isa = PBXBuildFile; fileRef = D03764D519EDA41200A782A9 /* UIImagePickerController+RACSignalSupport.m */; };
		D037664119EDA41200A782A9 /* UIRefreshControl+RACCommandSupport.h in Headers */ = {isa = PBXBuildFile; fileRef = D03764D619EDA41200A782A9 /* UIRefreshControl+RACCommandSupport.h */; settings = {ATTRIBUTES = (Public, ); }; };
		D037664319EDA41200A782A9 /* UIRefreshControl+RACCommandSupport.m in Sources */ = {isa = PBXBuildFile; fileRef = D03764D719EDA41200A782A9 /* UIRefreshControl+RACCommandSupport.m */; };
		D037664519EDA41200A782A9 /* UISegmentedControl+RACSignalSupport.h in Headers */ = {isa = PBXBuildFile; fileRef = D03764D819EDA41200A782A9 /* UISegmentedControl+RACSignalSupport.h */; settings = {ATTRIBUTES = (Public, ); }; };
		D037664719EDA41200A782A9 /* UISegmentedControl+RACSignalSupport.m in Sources */ = {isa = PBXBuildFile; fileRef = D03764D919EDA41200A782A9 /* UISegmentedControl+RACSignalSupport.m */; };
		D037664919EDA41200A782A9 /* UISlider+RACSignalSupport.h in Headers */ = {isa = PBXBuildFile; fileRef = D03764DA19EDA41200A782A9 /* UISlider+RACSignalSupport.h */; settings = {ATTRIBUTES = (Public, ); }; };
		D037664B19EDA41200A782A9 /* UISlider+RACSignalSupport.m in Sources */ = {isa = PBXBuildFile; fileRef = D03764DB19EDA41200A782A9 /* UISlider+RACSignalSupport.m */; };
		D037664D19EDA41200A782A9 /* UIStepper+RACSignalSupport.h in Headers */ = {isa = PBXBuildFile; fileRef = D03764DC19EDA41200A782A9 /* UIStepper+RACSignalSupport.h */; settings = {ATTRIBUTES = (Public, ); }; };
		D037664F19EDA41200A782A9 /* UIStepper+RACSignalSupport.m in Sources */ = {isa = PBXBuildFile; fileRef = D03764DD19EDA41200A782A9 /* UIStepper+RACSignalSupport.m */; };
		D037665119EDA41200A782A9 /* UISwitch+RACSignalSupport.h in Headers */ = {isa = PBXBuildFile; fileRef = D03764DE19EDA41200A782A9 /* UISwitch+RACSignalSupport.h */; settings = {ATTRIBUTES = (Public, ); }; };
		D037665319EDA41200A782A9 /* UISwitch+RACSignalSupport.m in Sources */ = {isa = PBXBuildFile; fileRef = D03764DF19EDA41200A782A9 /* UISwitch+RACSignalSupport.m */; };
		D037665519EDA41200A782A9 /* UITableViewCell+RACSignalSupport.h in Headers */ = {isa = PBXBuildFile; fileRef = D03764E019EDA41200A782A9 /* UITableViewCell+RACSignalSupport.h */; settings = {ATTRIBUTES = (Public, ); }; };
		D037665719EDA41200A782A9 /* UITableViewCell+RACSignalSupport.m in Sources */ = {isa = PBXBuildFile; fileRef = D03764E119EDA41200A782A9 /* UITableViewCell+RACSignalSupport.m */; };
		D037665919EDA41200A782A9 /* UITableViewHeaderFooterView+RACSignalSupport.h in Headers */ = {isa = PBXBuildFile; fileRef = D03764E219EDA41200A782A9 /* UITableViewHeaderFooterView+RACSignalSupport.h */; settings = {ATTRIBUTES = (Public, ); }; };
		D037665B19EDA41200A782A9 /* UITableViewHeaderFooterView+RACSignalSupport.m in Sources */ = {isa = PBXBuildFile; fileRef = D03764E319EDA41200A782A9 /* UITableViewHeaderFooterView+RACSignalSupport.m */; };
		D037665D19EDA41200A782A9 /* UITextField+RACSignalSupport.h in Headers */ = {isa = PBXBuildFile; fileRef = D03764E419EDA41200A782A9 /* UITextField+RACSignalSupport.h */; settings = {ATTRIBUTES = (Public, ); }; };
		D037665F19EDA41200A782A9 /* UITextField+RACSignalSupport.m in Sources */ = {isa = PBXBuildFile; fileRef = D03764E519EDA41200A782A9 /* UITextField+RACSignalSupport.m */; };
		D037666119EDA41200A782A9 /* UITextView+RACSignalSupport.h in Headers */ = {isa = PBXBuildFile; fileRef = D03764E619EDA41200A782A9 /* UITextView+RACSignalSupport.h */; settings = {ATTRIBUTES = (Public, ); }; };
		D037666319EDA41200A782A9 /* UITextView+RACSignalSupport.m in Sources */ = {isa = PBXBuildFile; fileRef = D03764E719EDA41200A782A9 /* UITextView+RACSignalSupport.m */; };
		D037666419EDA43C00A782A9 /* ReactiveCocoa.h in Headers */ = {isa = PBXBuildFile; fileRef = D04725EF19E49ED7006002AA /* ReactiveCocoa.h */; settings = {ATTRIBUTES = (Public, ); }; };
		D037666B19EDA57100A782A9 /* EXTKeyPathCoding.h in Headers */ = {isa = PBXBuildFile; fileRef = D037666619EDA57100A782A9 /* EXTKeyPathCoding.h */; settings = {ATTRIBUTES = (Public, ); }; };
		D037666C19EDA57100A782A9 /* EXTKeyPathCoding.h in Headers */ = {isa = PBXBuildFile; fileRef = D037666619EDA57100A782A9 /* EXTKeyPathCoding.h */; settings = {ATTRIBUTES = (Public, ); }; };
		D037666F19EDA57100A782A9 /* EXTRuntimeExtensions.m in Sources */ = {isa = PBXBuildFile; fileRef = D037666819EDA57100A782A9 /* EXTRuntimeExtensions.m */; };
		D037667019EDA57100A782A9 /* EXTRuntimeExtensions.m in Sources */ = {isa = PBXBuildFile; fileRef = D037666819EDA57100A782A9 /* EXTRuntimeExtensions.m */; };
		D037667119EDA57100A782A9 /* EXTScope.h in Headers */ = {isa = PBXBuildFile; fileRef = D037666919EDA57100A782A9 /* EXTScope.h */; settings = {ATTRIBUTES = (Public, ); }; };
		D037667219EDA57100A782A9 /* EXTScope.h in Headers */ = {isa = PBXBuildFile; fileRef = D037666919EDA57100A782A9 /* EXTScope.h */; settings = {ATTRIBUTES = (Public, ); }; };
		D037667319EDA57100A782A9 /* metamacros.h in Headers */ = {isa = PBXBuildFile; fileRef = D037666A19EDA57100A782A9 /* metamacros.h */; settings = {ATTRIBUTES = (Public, ); }; };
		D037667419EDA57100A782A9 /* metamacros.h in Headers */ = {isa = PBXBuildFile; fileRef = D037666A19EDA57100A782A9 /* metamacros.h */; settings = {ATTRIBUTES = (Public, ); }; };
		D03766B919EDA60000A782A9 /* NSControllerRACSupportSpec.m in Sources */ = {isa = PBXBuildFile; fileRef = D037667619EDA60000A782A9 /* NSControllerRACSupportSpec.m */; };
		D03766BD19EDA60000A782A9 /* NSEnumeratorRACSequenceAdditionsSpec.m in Sources */ = {isa = PBXBuildFile; fileRef = D037667819EDA60000A782A9 /* NSEnumeratorRACSequenceAdditionsSpec.m */; };
		D03766BE19EDA60000A782A9 /* NSEnumeratorRACSequenceAdditionsSpec.m in Sources */ = {isa = PBXBuildFile; fileRef = D037667819EDA60000A782A9 /* NSEnumeratorRACSequenceAdditionsSpec.m */; };
		D03766BF19EDA60000A782A9 /* NSNotificationCenterRACSupportSpec.m in Sources */ = {isa = PBXBuildFile; fileRef = D037667919EDA60000A782A9 /* NSNotificationCenterRACSupportSpec.m */; };
		D03766C019EDA60000A782A9 /* NSNotificationCenterRACSupportSpec.m in Sources */ = {isa = PBXBuildFile; fileRef = D037667919EDA60000A782A9 /* NSNotificationCenterRACSupportSpec.m */; };
		D03766C119EDA60000A782A9 /* NSObjectRACAppKitBindingsSpec.m in Sources */ = {isa = PBXBuildFile; fileRef = D037667A19EDA60000A782A9 /* NSObjectRACAppKitBindingsSpec.m */; };
		D03766C319EDA60000A782A9 /* NSObjectRACDeallocatingSpec.m in Sources */ = {isa = PBXBuildFile; fileRef = D037667B19EDA60000A782A9 /* NSObjectRACDeallocatingSpec.m */; };
		D03766C419EDA60000A782A9 /* NSObjectRACDeallocatingSpec.m in Sources */ = {isa = PBXBuildFile; fileRef = D037667B19EDA60000A782A9 /* NSObjectRACDeallocatingSpec.m */; };
		D03766C519EDA60000A782A9 /* NSObjectRACLiftingSpec.m in Sources */ = {isa = PBXBuildFile; fileRef = D037667C19EDA60000A782A9 /* NSObjectRACLiftingSpec.m */; };
		D03766C619EDA60000A782A9 /* NSObjectRACLiftingSpec.m in Sources */ = {isa = PBXBuildFile; fileRef = D037667C19EDA60000A782A9 /* NSObjectRACLiftingSpec.m */; };
		D03766C719EDA60000A782A9 /* NSObjectRACPropertySubscribingExamples.m in Sources */ = {isa = PBXBuildFile; fileRef = D037667E19EDA60000A782A9 /* NSObjectRACPropertySubscribingExamples.m */; };
		D03766C819EDA60000A782A9 /* NSObjectRACPropertySubscribingExamples.m in Sources */ = {isa = PBXBuildFile; fileRef = D037667E19EDA60000A782A9 /* NSObjectRACPropertySubscribingExamples.m */; };
		D03766C919EDA60000A782A9 /* NSObjectRACPropertySubscribingSpec.m in Sources */ = {isa = PBXBuildFile; fileRef = D037667F19EDA60000A782A9 /* NSObjectRACPropertySubscribingSpec.m */; };
		D03766CA19EDA60000A782A9 /* NSObjectRACPropertySubscribingSpec.m in Sources */ = {isa = PBXBuildFile; fileRef = D037667F19EDA60000A782A9 /* NSObjectRACPropertySubscribingSpec.m */; };
		D03766CB19EDA60000A782A9 /* NSObjectRACSelectorSignalSpec.m in Sources */ = {isa = PBXBuildFile; fileRef = D037668019EDA60000A782A9 /* NSObjectRACSelectorSignalSpec.m */; };
		D03766CC19EDA60000A782A9 /* NSObjectRACSelectorSignalSpec.m in Sources */ = {isa = PBXBuildFile; fileRef = D037668019EDA60000A782A9 /* NSObjectRACSelectorSignalSpec.m */; };
		D03766CD19EDA60000A782A9 /* NSStringRACKeyPathUtilitiesSpec.m in Sources */ = {isa = PBXBuildFile; fileRef = D037668119EDA60000A782A9 /* NSStringRACKeyPathUtilitiesSpec.m */; };
		D03766CE19EDA60000A782A9 /* NSStringRACKeyPathUtilitiesSpec.m in Sources */ = {isa = PBXBuildFile; fileRef = D037668119EDA60000A782A9 /* NSStringRACKeyPathUtilitiesSpec.m */; };
		D03766D119EDA60000A782A9 /* NSURLConnectionRACSupportSpec.m in Sources */ = {isa = PBXBuildFile; fileRef = D037668319EDA60000A782A9 /* NSURLConnectionRACSupportSpec.m */; };
		D03766D219EDA60000A782A9 /* NSURLConnectionRACSupportSpec.m in Sources */ = {isa = PBXBuildFile; fileRef = D037668319EDA60000A782A9 /* NSURLConnectionRACSupportSpec.m */; };
		D03766D319EDA60000A782A9 /* NSUserDefaultsRACSupportSpec.m in Sources */ = {isa = PBXBuildFile; fileRef = D037668419EDA60000A782A9 /* NSUserDefaultsRACSupportSpec.m */; };
		D03766D419EDA60000A782A9 /* NSUserDefaultsRACSupportSpec.m in Sources */ = {isa = PBXBuildFile; fileRef = D037668419EDA60000A782A9 /* NSUserDefaultsRACSupportSpec.m */; };
		D03766D719EDA60000A782A9 /* RACBlockTrampolineSpec.m in Sources */ = {isa = PBXBuildFile; fileRef = D037668619EDA60000A782A9 /* RACBlockTrampolineSpec.m */; };
		D03766D819EDA60000A782A9 /* RACBlockTrampolineSpec.m in Sources */ = {isa = PBXBuildFile; fileRef = D037668619EDA60000A782A9 /* RACBlockTrampolineSpec.m */; };
		D03766D919EDA60000A782A9 /* RACChannelExamples.m in Sources */ = {isa = PBXBuildFile; fileRef = D037668819EDA60000A782A9 /* RACChannelExamples.m */; };
		D03766DA19EDA60000A782A9 /* RACChannelExamples.m in Sources */ = {isa = PBXBuildFile; fileRef = D037668819EDA60000A782A9 /* RACChannelExamples.m */; };
		D03766DB19EDA60000A782A9 /* RACChannelSpec.m in Sources */ = {isa = PBXBuildFile; fileRef = D037668919EDA60000A782A9 /* RACChannelSpec.m */; };
		D03766DC19EDA60000A782A9 /* RACChannelSpec.m in Sources */ = {isa = PBXBuildFile; fileRef = D037668919EDA60000A782A9 /* RACChannelSpec.m */; };
		D03766DD19EDA60000A782A9 /* RACCommandSpec.m in Sources */ = {isa = PBXBuildFile; fileRef = D037668A19EDA60000A782A9 /* RACCommandSpec.m */; };
		D03766DE19EDA60000A782A9 /* RACCommandSpec.m in Sources */ = {isa = PBXBuildFile; fileRef = D037668A19EDA60000A782A9 /* RACCommandSpec.m */; };
		D03766DF19EDA60000A782A9 /* RACCompoundDisposableSpec.m in Sources */ = {isa = PBXBuildFile; fileRef = D037668B19EDA60000A782A9 /* RACCompoundDisposableSpec.m */; };
		D03766E019EDA60000A782A9 /* RACCompoundDisposableSpec.m in Sources */ = {isa = PBXBuildFile; fileRef = D037668B19EDA60000A782A9 /* RACCompoundDisposableSpec.m */; };
		D03766E119EDA60000A782A9 /* RACControlCommandExamples.m in Sources */ = {isa = PBXBuildFile; fileRef = D037668D19EDA60000A782A9 /* RACControlCommandExamples.m */; };
		D03766E219EDA60000A782A9 /* RACControlCommandExamples.m in Sources */ = {isa = PBXBuildFile; fileRef = D037668D19EDA60000A782A9 /* RACControlCommandExamples.m */; };
		D03766E319EDA60000A782A9 /* RACDelegateProxySpec.m in Sources */ = {isa = PBXBuildFile; fileRef = D037668E19EDA60000A782A9 /* RACDelegateProxySpec.m */; };
		D03766E419EDA60000A782A9 /* RACDelegateProxySpec.m in Sources */ = {isa = PBXBuildFile; fileRef = D037668E19EDA60000A782A9 /* RACDelegateProxySpec.m */; };
		D03766E519EDA60000A782A9 /* RACDisposableSpec.m in Sources */ = {isa = PBXBuildFile; fileRef = D037668F19EDA60000A782A9 /* RACDisposableSpec.m */; };
		D03766E619EDA60000A782A9 /* RACDisposableSpec.m in Sources */ = {isa = PBXBuildFile; fileRef = D037668F19EDA60000A782A9 /* RACDisposableSpec.m */; };
		D03766E719EDA60000A782A9 /* RACEventSpec.m in Sources */ = {isa = PBXBuildFile; fileRef = D037669019EDA60000A782A9 /* RACEventSpec.m */; };
		D03766E819EDA60000A782A9 /* RACEventSpec.m in Sources */ = {isa = PBXBuildFile; fileRef = D037669019EDA60000A782A9 /* RACEventSpec.m */; };
		D03766E919EDA60000A782A9 /* RACKVOChannelSpec.m in Sources */ = {isa = PBXBuildFile; fileRef = D037669119EDA60000A782A9 /* RACKVOChannelSpec.m */; };
		D03766EA19EDA60000A782A9 /* RACKVOChannelSpec.m in Sources */ = {isa = PBXBuildFile; fileRef = D037669119EDA60000A782A9 /* RACKVOChannelSpec.m */; };
		D03766EB19EDA60000A782A9 /* RACKVOWrapperSpec.m in Sources */ = {isa = PBXBuildFile; fileRef = D037669219EDA60000A782A9 /* RACKVOWrapperSpec.m */; };
		D03766EC19EDA60000A782A9 /* RACKVOWrapperSpec.m in Sources */ = {isa = PBXBuildFile; fileRef = D037669219EDA60000A782A9 /* RACKVOWrapperSpec.m */; };
		D03766ED19EDA60000A782A9 /* RACMulticastConnectionSpec.m in Sources */ = {isa = PBXBuildFile; fileRef = D037669319EDA60000A782A9 /* RACMulticastConnectionSpec.m */; };
		D03766EE19EDA60000A782A9 /* RACMulticastConnectionSpec.m in Sources */ = {isa = PBXBuildFile; fileRef = D037669319EDA60000A782A9 /* RACMulticastConnectionSpec.m */; };
		D03766EF19EDA60000A782A9 /* RACPropertySignalExamples.m in Sources */ = {isa = PBXBuildFile; fileRef = D037669519EDA60000A782A9 /* RACPropertySignalExamples.m */; };
		D03766F019EDA60000A782A9 /* RACPropertySignalExamples.m in Sources */ = {isa = PBXBuildFile; fileRef = D037669519EDA60000A782A9 /* RACPropertySignalExamples.m */; };
		D03766F119EDA60000A782A9 /* RACSchedulerSpec.m in Sources */ = {isa = PBXBuildFile; fileRef = D037669619EDA60000A782A9 /* RACSchedulerSpec.m */; };
		D03766F219EDA60000A782A9 /* RACSchedulerSpec.m in Sources */ = {isa = PBXBuildFile; fileRef = D037669619EDA60000A782A9 /* RACSchedulerSpec.m */; };
		D03766F319EDA60000A782A9 /* RACSequenceAdditionsSpec.m in Sources */ = {isa = PBXBuildFile; fileRef = D037669719EDA60000A782A9 /* RACSequenceAdditionsSpec.m */; };
		D03766F419EDA60000A782A9 /* RACSequenceAdditionsSpec.m in Sources */ = {isa = PBXBuildFile; fileRef = D037669719EDA60000A782A9 /* RACSequenceAdditionsSpec.m */; };
		D03766F519EDA60000A782A9 /* RACSequenceExamples.m in Sources */ = {isa = PBXBuildFile; fileRef = D037669919EDA60000A782A9 /* RACSequenceExamples.m */; };
		D03766F619EDA60000A782A9 /* RACSequenceExamples.m in Sources */ = {isa = PBXBuildFile; fileRef = D037669919EDA60000A782A9 /* RACSequenceExamples.m */; };
		D03766F719EDA60000A782A9 /* RACSequenceSpec.m in Sources */ = {isa = PBXBuildFile; fileRef = D037669A19EDA60000A782A9 /* RACSequenceSpec.m */; };
		D03766F819EDA60000A782A9 /* RACSequenceSpec.m in Sources */ = {isa = PBXBuildFile; fileRef = D037669A19EDA60000A782A9 /* RACSequenceSpec.m */; };
		D03766F919EDA60000A782A9 /* RACSerialDisposableSpec.m in Sources */ = {isa = PBXBuildFile; fileRef = D037669B19EDA60000A782A9 /* RACSerialDisposableSpec.m */; };
		D03766FA19EDA60000A782A9 /* RACSerialDisposableSpec.m in Sources */ = {isa = PBXBuildFile; fileRef = D037669B19EDA60000A782A9 /* RACSerialDisposableSpec.m */; };
		D03766FB19EDA60000A782A9 /* RACSignalSpec.m in Sources */ = {isa = PBXBuildFile; fileRef = D037669C19EDA60000A782A9 /* RACSignalSpec.m */; };
		D03766FC19EDA60000A782A9 /* RACSignalSpec.m in Sources */ = {isa = PBXBuildFile; fileRef = D037669C19EDA60000A782A9 /* RACSignalSpec.m */; };
		D03766FF19EDA60000A782A9 /* RACStreamExamples.m in Sources */ = {isa = PBXBuildFile; fileRef = D03766A019EDA60000A782A9 /* RACStreamExamples.m */; };
		D037670019EDA60000A782A9 /* RACStreamExamples.m in Sources */ = {isa = PBXBuildFile; fileRef = D03766A019EDA60000A782A9 /* RACStreamExamples.m */; };
		D037670119EDA60000A782A9 /* RACSubclassObject.m in Sources */ = {isa = PBXBuildFile; fileRef = D03766A219EDA60000A782A9 /* RACSubclassObject.m */; };
		D037670219EDA60000A782A9 /* RACSubclassObject.m in Sources */ = {isa = PBXBuildFile; fileRef = D03766A219EDA60000A782A9 /* RACSubclassObject.m */; };
		D037670319EDA60000A782A9 /* RACSubjectSpec.m in Sources */ = {isa = PBXBuildFile; fileRef = D03766A319EDA60000A782A9 /* RACSubjectSpec.m */; };
		D037670419EDA60000A782A9 /* RACSubjectSpec.m in Sources */ = {isa = PBXBuildFile; fileRef = D03766A319EDA60000A782A9 /* RACSubjectSpec.m */; };
		D037670519EDA60000A782A9 /* RACSubscriberExamples.m in Sources */ = {isa = PBXBuildFile; fileRef = D03766A519EDA60000A782A9 /* RACSubscriberExamples.m */; };
		D037670619EDA60000A782A9 /* RACSubscriberExamples.m in Sources */ = {isa = PBXBuildFile; fileRef = D03766A519EDA60000A782A9 /* RACSubscriberExamples.m */; };
		D037670719EDA60000A782A9 /* RACSubscriberSpec.m in Sources */ = {isa = PBXBuildFile; fileRef = D03766A619EDA60000A782A9 /* RACSubscriberSpec.m */; };
		D037670819EDA60000A782A9 /* RACSubscriberSpec.m in Sources */ = {isa = PBXBuildFile; fileRef = D03766A619EDA60000A782A9 /* RACSubscriberSpec.m */; };
		D037670919EDA60000A782A9 /* RACSubscriptingAssignmentTrampolineSpec.m in Sources */ = {isa = PBXBuildFile; fileRef = D03766A719EDA60000A782A9 /* RACSubscriptingAssignmentTrampolineSpec.m */; };
		D037670A19EDA60000A782A9 /* RACSubscriptingAssignmentTrampolineSpec.m in Sources */ = {isa = PBXBuildFile; fileRef = D03766A719EDA60000A782A9 /* RACSubscriptingAssignmentTrampolineSpec.m */; };
		D037670B19EDA60000A782A9 /* RACTargetQueueSchedulerSpec.m in Sources */ = {isa = PBXBuildFile; fileRef = D03766A819EDA60000A782A9 /* RACTargetQueueSchedulerSpec.m */; };
		D037670C19EDA60000A782A9 /* RACTargetQueueSchedulerSpec.m in Sources */ = {isa = PBXBuildFile; fileRef = D03766A819EDA60000A782A9 /* RACTargetQueueSchedulerSpec.m */; };
		D037671519EDA60000A782A9 /* RACTupleSpec.m in Sources */ = {isa = PBXBuildFile; fileRef = D03766B019EDA60000A782A9 /* RACTupleSpec.m */; };
		D037671619EDA60000A782A9 /* RACTupleSpec.m in Sources */ = {isa = PBXBuildFile; fileRef = D03766B019EDA60000A782A9 /* RACTupleSpec.m */; };
		D037671719EDA60000A782A9 /* test-data.json in Resources */ = {isa = PBXBuildFile; fileRef = D03766B119EDA60000A782A9 /* test-data.json */; };
		D037671819EDA60000A782A9 /* test-data.json in Resources */ = {isa = PBXBuildFile; fileRef = D03766B119EDA60000A782A9 /* test-data.json */; };
		D037671A19EDA60000A782A9 /* UIActionSheetRACSupportSpec.m in Sources */ = {isa = PBXBuildFile; fileRef = D03766B219EDA60000A782A9 /* UIActionSheetRACSupportSpec.m */; };
		D037671C19EDA60000A782A9 /* UIAlertViewRACSupportSpec.m in Sources */ = {isa = PBXBuildFile; fileRef = D03766B319EDA60000A782A9 /* UIAlertViewRACSupportSpec.m */; };
		D037671E19EDA60000A782A9 /* UIBarButtonItemRACSupportSpec.m in Sources */ = {isa = PBXBuildFile; fileRef = D03766B419EDA60000A782A9 /* UIBarButtonItemRACSupportSpec.m */; };
		D037672019EDA60000A782A9 /* UIButtonRACSupportSpec.m in Sources */ = {isa = PBXBuildFile; fileRef = D03766B519EDA60000A782A9 /* UIButtonRACSupportSpec.m */; };
		D037672419EDA60000A782A9 /* UIImagePickerControllerRACSupportSpec.m in Sources */ = {isa = PBXBuildFile; fileRef = D03766B719EDA60000A782A9 /* UIImagePickerControllerRACSupportSpec.m */; };
		D037672719EDA63400A782A9 /* RACBehaviorSubject.h in Headers */ = {isa = PBXBuildFile; fileRef = D037646019EDA41200A782A9 /* RACBehaviorSubject.h */; settings = {ATTRIBUTES = (Public, ); }; };
		D037672819EDA63500A782A9 /* RACBehaviorSubject.h in Headers */ = {isa = PBXBuildFile; fileRef = D037646019EDA41200A782A9 /* RACBehaviorSubject.h */; settings = {ATTRIBUTES = (Public, ); }; };
		D037672D19EDA75D00A782A9 /* Quick.framework in Frameworks */ = {isa = PBXBuildFile; fileRef = D037672B19EDA75D00A782A9 /* Quick.framework */; };
		D037672F19EDA78B00A782A9 /* Quick.framework in Frameworks */ = {isa = PBXBuildFile; fileRef = D037672B19EDA75D00A782A9 /* Quick.framework */; };
		D04725F019E49ED7006002AA /* ReactiveCocoa.h in Headers */ = {isa = PBXBuildFile; fileRef = D04725EF19E49ED7006002AA /* ReactiveCocoa.h */; settings = {ATTRIBUTES = (Public, ); }; };
		D04725F619E49ED7006002AA /* ReactiveCocoa.framework in Frameworks */ = {isa = PBXBuildFile; fileRef = D04725EA19E49ED7006002AA /* ReactiveCocoa.framework */; };
		D047261719E49F82006002AA /* ReactiveCocoa.framework in Frameworks */ = {isa = PBXBuildFile; fileRef = D047260C19E49F82006002AA /* ReactiveCocoa.framework */; };
		D05E662519EDD82000904ACA /* Nimble.framework in Frameworks */ = {isa = PBXBuildFile; fileRef = D05E662419EDD82000904ACA /* Nimble.framework */; };
		D05E662619EDD83000904ACA /* Nimble.framework in Frameworks */ = {isa = PBXBuildFile; fileRef = D05E662419EDD82000904ACA /* Nimble.framework */; };
		D0A2260E1A72F16D00D33B74 /* DynamicPropertySpec.swift in Sources */ = {isa = PBXBuildFile; fileRef = D0A2260D1A72F16D00D33B74 /* DynamicPropertySpec.swift */; };
		D0A2260F1A72F16D00D33B74 /* DynamicPropertySpec.swift in Sources */ = {isa = PBXBuildFile; fileRef = D0A2260D1A72F16D00D33B74 /* DynamicPropertySpec.swift */; };
		D0A226111A72F30B00D33B74 /* ObjectiveCBridgingSpec.swift in Sources */ = {isa = PBXBuildFile; fileRef = D0A226101A72F30B00D33B74 /* ObjectiveCBridgingSpec.swift */; };
		D0A226121A72F30B00D33B74 /* ObjectiveCBridgingSpec.swift in Sources */ = {isa = PBXBuildFile; fileRef = D0A226101A72F30B00D33B74 /* ObjectiveCBridgingSpec.swift */; };
		D0C312DF19EF2A5800984962 /* ObjectiveCBridging.swift in Sources */ = {isa = PBXBuildFile; fileRef = D0C312C419EF2A5800984962 /* ObjectiveCBridging.swift */; };
		D0C312E019EF2A5800984962 /* ObjectiveCBridging.swift in Sources */ = {isa = PBXBuildFile; fileRef = D0C312C419EF2A5800984962 /* ObjectiveCBridging.swift */; };
		D0C3131E19EF2D9700984962 /* RACTestExampleScheduler.m in Sources */ = {isa = PBXBuildFile; fileRef = D0C3131819EF2D9700984962 /* RACTestExampleScheduler.m */; };
		D0C3131F19EF2D9700984962 /* RACTestExampleScheduler.m in Sources */ = {isa = PBXBuildFile; fileRef = D0C3131819EF2D9700984962 /* RACTestExampleScheduler.m */; };
		D0C3132019EF2D9700984962 /* RACTestObject.m in Sources */ = {isa = PBXBuildFile; fileRef = D0C3131A19EF2D9700984962 /* RACTestObject.m */; };
		D0C3132119EF2D9700984962 /* RACTestObject.m in Sources */ = {isa = PBXBuildFile; fileRef = D0C3131A19EF2D9700984962 /* RACTestObject.m */; };
		D0C3132219EF2D9700984962 /* RACTestSchedulerSpec.m in Sources */ = {isa = PBXBuildFile; fileRef = D0C3131B19EF2D9700984962 /* RACTestSchedulerSpec.m */; };
		D0C3132319EF2D9700984962 /* RACTestSchedulerSpec.m in Sources */ = {isa = PBXBuildFile; fileRef = D0C3131B19EF2D9700984962 /* RACTestSchedulerSpec.m */; };
		D0C3132519EF2D9700984962 /* RACTestUIButton.m in Sources */ = {isa = PBXBuildFile; fileRef = D0C3131D19EF2D9700984962 /* RACTestUIButton.m */; };
/* End PBXBuildFile section */

/* Begin PBXContainerItemProxy section */
		7DFBED091CDB8C9500EE435B /* PBXContainerItemProxy */ = {
			isa = PBXContainerItemProxy;
			containerPortal = D04725E119E49ED7006002AA /* Project object */;
			proxyType = 1;
			remoteGlobalIDString = 57A4D1AF1BA13D7A00F7D4B1;
			remoteInfo = "ReactiveCocoa-tvOS";
		};
		D04725F719E49ED7006002AA /* PBXContainerItemProxy */ = {
			isa = PBXContainerItemProxy;
			containerPortal = D04725E119E49ED7006002AA /* Project object */;
			proxyType = 1;
			remoteGlobalIDString = D04725E919E49ED7006002AA;
			remoteInfo = ReactiveCocoa;
		};
		D047261819E49F82006002AA /* PBXContainerItemProxy */ = {
			isa = PBXContainerItemProxy;
			containerPortal = D04725E119E49ED7006002AA /* Project object */;
			proxyType = 1;
			remoteGlobalIDString = D047260B19E49F82006002AA;
			remoteInfo = ReactiveCocoa;
		};
/* End PBXContainerItemProxy section */

/* Begin PBXCopyFilesBuildPhase section */
		7DFBED151CDB8CEC00EE435B /* Copy Frameworks */ = {
			isa = PBXCopyFilesBuildPhase;
			buildActionMask = 2147483647;
			dstPath = "";
			dstSubfolderSpec = 10;
			files = (
				7DFBED211CDB8D8300EE435B /* Result.framework in Copy Frameworks */,
				7DFBED201CDB8D7D00EE435B /* Nimble.framework in Copy Frameworks */,
				7DFBED1F1CDB8D7800EE435B /* Quick.framework in Copy Frameworks */,
				7DFBED1E1CDB8D7000EE435B /* ReactiveCocoa.framework in Copy Frameworks */,
			);
			name = "Copy Frameworks";
			runOnlyForDeploymentPostprocessing = 0;
		};
		D01B7B6119EDD8F600D26E01 /* Copy Frameworks */ = {
			isa = PBXCopyFilesBuildPhase;
			buildActionMask = 2147483647;
			dstPath = "";
			dstSubfolderSpec = 10;
			files = (
				CDC42E331AE7AC6D00965373 /* Result.framework in Copy Frameworks */,
				D01B7B6219EDD8FE00D26E01 /* Nimble.framework in Copy Frameworks */,
				D01B7B6319EDD8FE00D26E01 /* Quick.framework in Copy Frameworks */,
				D01B7B6419EDD94B00D26E01 /* ReactiveCocoa.framework in Copy Frameworks */,
			);
			name = "Copy Frameworks";
			runOnlyForDeploymentPostprocessing = 0;
		};
/* End PBXCopyFilesBuildPhase section */

/* Begin PBXFileReference section */
		314304151ACA8B1E00595017 /* MKAnnotationView+RACSignalSupport.h */ = {isa = PBXFileReference; fileEncoding = 4; lastKnownFileType = sourcecode.c.h; path = "MKAnnotationView+RACSignalSupport.h"; sourceTree = "<group>"; };
		314304161ACA8B1E00595017 /* MKAnnotationView+RACSignalSupport.m */ = {isa = PBXFileReference; fileEncoding = 4; lastKnownFileType = sourcecode.c.objc; path = "MKAnnotationView+RACSignalSupport.m"; sourceTree = "<group>"; };
		4A0E10FE1D2A92720065D310 /* Lifetime.swift */ = {isa = PBXFileReference; fileEncoding = 4; lastKnownFileType = sourcecode.swift; path = Lifetime.swift; sourceTree = "<group>"; };
		57A4D2411BA13D7A00F7D4B1 /* ReactiveCocoa.framework */ = {isa = PBXFileReference; explicitFileType = wrapper.framework; includeInIndex = 0; path = ReactiveCocoa.framework; sourceTree = BUILT_PRODUCTS_DIR; };
		57A4D2441BA13F9700F7D4B1 /* tvOS-Application.xcconfig */ = {isa = PBXFileReference; lastKnownFileType = text.xcconfig; path = "tvOS-Application.xcconfig"; sourceTree = "<group>"; };
		57A4D2451BA13F9700F7D4B1 /* tvOS-Base.xcconfig */ = {isa = PBXFileReference; lastKnownFileType = text.xcconfig; path = "tvOS-Base.xcconfig"; sourceTree = "<group>"; };
		57A4D2461BA13F9700F7D4B1 /* tvOS-Framework.xcconfig */ = {isa = PBXFileReference; lastKnownFileType = text.xcconfig; path = "tvOS-Framework.xcconfig"; sourceTree = "<group>"; };
		57A4D2471BA13F9700F7D4B1 /* tvOS-StaticLibrary.xcconfig */ = {isa = PBXFileReference; lastKnownFileType = text.xcconfig; path = "tvOS-StaticLibrary.xcconfig"; sourceTree = "<group>"; };
		7A70657D1A3F88B8001E8354 /* RACKVOProxy.h */ = {isa = PBXFileReference; fileEncoding = 4; lastKnownFileType = sourcecode.c.h; path = RACKVOProxy.h; sourceTree = "<group>"; };
		7A70657E1A3F88B8001E8354 /* RACKVOProxy.m */ = {isa = PBXFileReference; fileEncoding = 4; lastKnownFileType = sourcecode.c.objc; path = RACKVOProxy.m; sourceTree = "<group>"; };
		7A7065831A3F8967001E8354 /* RACKVOProxySpec.m */ = {isa = PBXFileReference; fileEncoding = 4; lastKnownFileType = sourcecode.c.objc; path = RACKVOProxySpec.m; sourceTree = "<group>"; };
		7DFBED031CDB8C9500EE435B /* ReactiveCocoaTests.xctest */ = {isa = PBXFileReference; explicitFileType = wrapper.cfbundle; includeInIndex = 0; path = ReactiveCocoaTests.xctest; sourceTree = BUILT_PRODUCTS_DIR; };
		9A1E72B91D4DE96500CC20C3 /* KeyValueObservingSpec.swift */ = {isa = PBXFileReference; fileEncoding = 4; lastKnownFileType = sourcecode.swift; path = KeyValueObservingSpec.swift; sourceTree = "<group>"; };
		9A694EF21D5CE02E009B05BD /* UnidirectionalBinding.swift */ = {isa = PBXFileReference; fileEncoding = 4; lastKnownFileType = sourcecode.swift; path = UnidirectionalBinding.swift; sourceTree = "<group>"; };
		9ABCB1841D2A5B5A00BCA243 /* Deprecations+Removals.swift */ = {isa = PBXFileReference; fileEncoding = 4; lastKnownFileType = sourcecode.swift; path = "Deprecations+Removals.swift"; sourceTree = "<group>"; };
		9AD0F0691D48BA4800ADFAB7 /* NSObject+KeyValueObserving.swift */ = {isa = PBXFileReference; fileEncoding = 4; lastKnownFileType = sourcecode.swift; path = "NSObject+KeyValueObserving.swift"; sourceTree = "<group>"; };
		A97451331B3A935E00F48E55 /* watchOS-Application.xcconfig */ = {isa = PBXFileReference; fileEncoding = 4; lastKnownFileType = text.xcconfig; path = "watchOS-Application.xcconfig"; sourceTree = "<group>"; };
		A97451341B3A935E00F48E55 /* watchOS-Base.xcconfig */ = {isa = PBXFileReference; fileEncoding = 4; lastKnownFileType = text.xcconfig; path = "watchOS-Base.xcconfig"; sourceTree = "<group>"; };
		A97451351B3A935E00F48E55 /* watchOS-Framework.xcconfig */ = {isa = PBXFileReference; fileEncoding = 4; lastKnownFileType = text.xcconfig; path = "watchOS-Framework.xcconfig"; sourceTree = "<group>"; };
		A97451361B3A935E00F48E55 /* watchOS-StaticLibrary.xcconfig */ = {isa = PBXFileReference; fileEncoding = 4; lastKnownFileType = text.xcconfig; path = "watchOS-StaticLibrary.xcconfig"; sourceTree = "<group>"; };
		A9B315541B3940610001CB9C /* ReactiveCocoa.framework */ = {isa = PBXFileReference; explicitFileType = wrapper.framework; includeInIndex = 0; path = ReactiveCocoa.framework; sourceTree = BUILT_PRODUCTS_DIR; };
		B696FB801A7640C00075236D /* TestError.swift */ = {isa = PBXFileReference; fileEncoding = 4; lastKnownFileType = sourcecode.swift; path = TestError.swift; sourceTree = "<group>"; };
		BE330A0E1D634F1E00806963 /* ReactiveSwift.framework */ = {isa = PBXFileReference; lastKnownFileType = wrapper.framework; name = ReactiveSwift.framework; path = build/Debug/ReactiveSwift.framework; sourceTree = "<group>"; };
		BE330A101D634F2900806963 /* ReactiveSwift.framework */ = {isa = PBXFileReference; lastKnownFileType = wrapper.framework; name = ReactiveSwift.framework; path = build/Debug/ReactiveSwift.framework; sourceTree = "<group>"; };
		BE330A121D634F2E00806963 /* ReactiveSwift.framework */ = {isa = PBXFileReference; lastKnownFileType = wrapper.framework; name = ReactiveSwift.framework; path = "build/Debug-iphoneos/ReactiveSwift.framework"; sourceTree = "<group>"; };
		BE330A141D634F4000806963 /* ReactiveSwift.framework */ = {isa = PBXFileReference; lastKnownFileType = wrapper.framework; name = ReactiveSwift.framework; path = "build/Debug-iphoneos/ReactiveSwift.framework"; sourceTree = "<group>"; };
		BE330A161D634F4E00806963 /* ReactiveSwift.framework */ = {isa = PBXFileReference; lastKnownFileType = wrapper.framework; name = ReactiveSwift.framework; path = "build/Debug-watchos/ReactiveSwift.framework"; sourceTree = "<group>"; };
		BE330A181D634F5900806963 /* ReactiveSwift.framework */ = {isa = PBXFileReference; lastKnownFileType = wrapper.framework; name = ReactiveSwift.framework; path = "build/Debug-appletvos/ReactiveSwift.framework"; sourceTree = "<group>"; };
		BE330A1A1D634F5F00806963 /* ReactiveSwift.framework */ = {isa = PBXFileReference; lastKnownFileType = wrapper.framework; name = ReactiveSwift.framework; path = "build/Debug-appletvos/ReactiveSwift.framework"; sourceTree = "<group>"; };
		BFA6B94A1A76044800C846D1 /* SignalProducerNimbleMatchers.swift */ = {isa = PBXFileReference; fileEncoding = 4; lastKnownFileType = sourcecode.swift; name = SignalProducerNimbleMatchers.swift; path = Swift/SignalProducerNimbleMatchers.swift; sourceTree = "<group>"; };
		C7142DBB1CDEA167009F402D /* CocoaAction.swift */ = {isa = PBXFileReference; fileEncoding = 4; lastKnownFileType = sourcecode.swift; path = CocoaAction.swift; sourceTree = "<group>"; };
		CD0C45DD1CC9A288009F5BF0 /* DynamicProperty.swift */ = {isa = PBXFileReference; fileEncoding = 4; lastKnownFileType = sourcecode.swift; path = DynamicProperty.swift; sourceTree = "<group>"; };
		CD8401821CEE8ED7009F0ABF /* CocoaActionSpec.swift */ = {isa = PBXFileReference; fileEncoding = 4; lastKnownFileType = sourcecode.swift; path = CocoaActionSpec.swift; sourceTree = "<group>"; };
		CDC42E2E1AE7AB8B00965373 /* Result.framework */ = {isa = PBXFileReference; lastKnownFileType = wrapper.framework; path = Result.framework; sourceTree = BUILT_PRODUCTS_DIR; };
		D037642A19EDA41200A782A9 /* NSArray+RACSequenceAdditions.h */ = {isa = PBXFileReference; fileEncoding = 4; lastKnownFileType = sourcecode.c.h; path = "NSArray+RACSequenceAdditions.h"; sourceTree = "<group>"; };
		D037642B19EDA41200A782A9 /* NSArray+RACSequenceAdditions.m */ = {isa = PBXFileReference; fileEncoding = 4; lastKnownFileType = sourcecode.c.objc; path = "NSArray+RACSequenceAdditions.m"; sourceTree = "<group>"; };
		D037642C19EDA41200A782A9 /* NSControl+RACCommandSupport.h */ = {isa = PBXFileReference; fileEncoding = 4; lastKnownFileType = sourcecode.c.h; path = "NSControl+RACCommandSupport.h"; sourceTree = "<group>"; };
		D037642D19EDA41200A782A9 /* NSControl+RACCommandSupport.m */ = {isa = PBXFileReference; fileEncoding = 4; lastKnownFileType = sourcecode.c.objc; path = "NSControl+RACCommandSupport.m"; sourceTree = "<group>"; };
		D037642E19EDA41200A782A9 /* NSControl+RACTextSignalSupport.h */ = {isa = PBXFileReference; fileEncoding = 4; lastKnownFileType = sourcecode.c.h; path = "NSControl+RACTextSignalSupport.h"; sourceTree = "<group>"; };
		D037642F19EDA41200A782A9 /* NSControl+RACTextSignalSupport.m */ = {isa = PBXFileReference; fileEncoding = 4; lastKnownFileType = sourcecode.c.objc; path = "NSControl+RACTextSignalSupport.m"; sourceTree = "<group>"; };
		D037643019EDA41200A782A9 /* NSData+RACSupport.h */ = {isa = PBXFileReference; fileEncoding = 4; lastKnownFileType = sourcecode.c.h; path = "NSData+RACSupport.h"; sourceTree = "<group>"; };
		D037643119EDA41200A782A9 /* NSData+RACSupport.m */ = {isa = PBXFileReference; fileEncoding = 4; lastKnownFileType = sourcecode.c.objc; path = "NSData+RACSupport.m"; sourceTree = "<group>"; };
		D037643219EDA41200A782A9 /* NSDictionary+RACSequenceAdditions.h */ = {isa = PBXFileReference; fileEncoding = 4; lastKnownFileType = sourcecode.c.h; path = "NSDictionary+RACSequenceAdditions.h"; sourceTree = "<group>"; };
		D037643319EDA41200A782A9 /* NSDictionary+RACSequenceAdditions.m */ = {isa = PBXFileReference; fileEncoding = 4; lastKnownFileType = sourcecode.c.objc; path = "NSDictionary+RACSequenceAdditions.m"; sourceTree = "<group>"; };
		D037643419EDA41200A782A9 /* NSEnumerator+RACSequenceAdditions.h */ = {isa = PBXFileReference; fileEncoding = 4; lastKnownFileType = sourcecode.c.h; path = "NSEnumerator+RACSequenceAdditions.h"; sourceTree = "<group>"; };
		D037643519EDA41200A782A9 /* NSEnumerator+RACSequenceAdditions.m */ = {isa = PBXFileReference; fileEncoding = 4; lastKnownFileType = sourcecode.c.objc; path = "NSEnumerator+RACSequenceAdditions.m"; sourceTree = "<group>"; };
		D037643619EDA41200A782A9 /* NSFileHandle+RACSupport.h */ = {isa = PBXFileReference; fileEncoding = 4; lastKnownFileType = sourcecode.c.h; path = "NSFileHandle+RACSupport.h"; sourceTree = "<group>"; };
		D037643719EDA41200A782A9 /* NSFileHandle+RACSupport.m */ = {isa = PBXFileReference; fileEncoding = 4; lastKnownFileType = sourcecode.c.objc; path = "NSFileHandle+RACSupport.m"; sourceTree = "<group>"; };
		D037643819EDA41200A782A9 /* NSIndexSet+RACSequenceAdditions.h */ = {isa = PBXFileReference; fileEncoding = 4; lastKnownFileType = sourcecode.c.h; path = "NSIndexSet+RACSequenceAdditions.h"; sourceTree = "<group>"; };
		D037643919EDA41200A782A9 /* NSIndexSet+RACSequenceAdditions.m */ = {isa = PBXFileReference; fileEncoding = 4; lastKnownFileType = sourcecode.c.objc; path = "NSIndexSet+RACSequenceAdditions.m"; sourceTree = "<group>"; };
		D037643A19EDA41200A782A9 /* NSInvocation+RACTypeParsing.h */ = {isa = PBXFileReference; fileEncoding = 4; lastKnownFileType = sourcecode.c.h; path = "NSInvocation+RACTypeParsing.h"; sourceTree = "<group>"; };
		D037643B19EDA41200A782A9 /* NSInvocation+RACTypeParsing.m */ = {isa = PBXFileReference; fileEncoding = 4; lastKnownFileType = sourcecode.c.objc; path = "NSInvocation+RACTypeParsing.m"; sourceTree = "<group>"; };
		D037643C19EDA41200A782A9 /* NSNotificationCenter+RACSupport.h */ = {isa = PBXFileReference; fileEncoding = 4; lastKnownFileType = sourcecode.c.h; path = "NSNotificationCenter+RACSupport.h"; sourceTree = "<group>"; };
		D037643D19EDA41200A782A9 /* NSNotificationCenter+RACSupport.m */ = {isa = PBXFileReference; fileEncoding = 4; lastKnownFileType = sourcecode.c.objc; path = "NSNotificationCenter+RACSupport.m"; sourceTree = "<group>"; };
		D037643E19EDA41200A782A9 /* NSObject+RACAppKitBindings.h */ = {isa = PBXFileReference; fileEncoding = 4; lastKnownFileType = sourcecode.c.h; path = "NSObject+RACAppKitBindings.h"; sourceTree = "<group>"; };
		D037643F19EDA41200A782A9 /* NSObject+RACAppKitBindings.m */ = {isa = PBXFileReference; fileEncoding = 4; lastKnownFileType = sourcecode.c.objc; path = "NSObject+RACAppKitBindings.m"; sourceTree = "<group>"; };
		D037644019EDA41200A782A9 /* NSObject+RACDeallocating.h */ = {isa = PBXFileReference; fileEncoding = 4; lastKnownFileType = sourcecode.c.h; path = "NSObject+RACDeallocating.h"; sourceTree = "<group>"; };
		D037644119EDA41200A782A9 /* NSObject+RACDeallocating.m */ = {isa = PBXFileReference; fileEncoding = 4; lastKnownFileType = sourcecode.c.objc; path = "NSObject+RACDeallocating.m"; sourceTree = "<group>"; };
		D037644219EDA41200A782A9 /* NSObject+RACDescription.h */ = {isa = PBXFileReference; fileEncoding = 4; lastKnownFileType = sourcecode.c.h; path = "NSObject+RACDescription.h"; sourceTree = "<group>"; };
		D037644319EDA41200A782A9 /* NSObject+RACDescription.m */ = {isa = PBXFileReference; fileEncoding = 4; lastKnownFileType = sourcecode.c.objc; path = "NSObject+RACDescription.m"; sourceTree = "<group>"; };
		D037644419EDA41200A782A9 /* NSObject+RACKVOWrapper.h */ = {isa = PBXFileReference; fileEncoding = 4; lastKnownFileType = sourcecode.c.h; path = "NSObject+RACKVOWrapper.h"; sourceTree = "<group>"; };
		D037644519EDA41200A782A9 /* NSObject+RACKVOWrapper.m */ = {isa = PBXFileReference; fileEncoding = 4; lastKnownFileType = sourcecode.c.objc; path = "NSObject+RACKVOWrapper.m"; sourceTree = "<group>"; };
		D037644619EDA41200A782A9 /* NSObject+RACLifting.h */ = {isa = PBXFileReference; fileEncoding = 4; lastKnownFileType = sourcecode.c.h; path = "NSObject+RACLifting.h"; sourceTree = "<group>"; };
		D037644719EDA41200A782A9 /* NSObject+RACLifting.m */ = {isa = PBXFileReference; fileEncoding = 4; lastKnownFileType = sourcecode.c.objc; path = "NSObject+RACLifting.m"; sourceTree = "<group>"; };
		D037644819EDA41200A782A9 /* NSObject+RACPropertySubscribing.h */ = {isa = PBXFileReference; fileEncoding = 4; lastKnownFileType = sourcecode.c.h; path = "NSObject+RACPropertySubscribing.h"; sourceTree = "<group>"; };
		D037644919EDA41200A782A9 /* NSObject+RACPropertySubscribing.m */ = {isa = PBXFileReference; fileEncoding = 4; lastKnownFileType = sourcecode.c.objc; path = "NSObject+RACPropertySubscribing.m"; sourceTree = "<group>"; };
		D037644A19EDA41200A782A9 /* NSObject+RACSelectorSignal.h */ = {isa = PBXFileReference; fileEncoding = 4; lastKnownFileType = sourcecode.c.h; path = "NSObject+RACSelectorSignal.h"; sourceTree = "<group>"; };
		D037644B19EDA41200A782A9 /* NSObject+RACSelectorSignal.m */ = {isa = PBXFileReference; fileEncoding = 4; lastKnownFileType = sourcecode.c.objc; path = "NSObject+RACSelectorSignal.m"; sourceTree = "<group>"; };
		D037644C19EDA41200A782A9 /* NSOrderedSet+RACSequenceAdditions.h */ = {isa = PBXFileReference; fileEncoding = 4; lastKnownFileType = sourcecode.c.h; path = "NSOrderedSet+RACSequenceAdditions.h"; sourceTree = "<group>"; };
		D037644D19EDA41200A782A9 /* NSOrderedSet+RACSequenceAdditions.m */ = {isa = PBXFileReference; fileEncoding = 4; lastKnownFileType = sourcecode.c.objc; path = "NSOrderedSet+RACSequenceAdditions.m"; sourceTree = "<group>"; };
		D037644E19EDA41200A782A9 /* NSSet+RACSequenceAdditions.h */ = {isa = PBXFileReference; fileEncoding = 4; lastKnownFileType = sourcecode.c.h; path = "NSSet+RACSequenceAdditions.h"; sourceTree = "<group>"; };
		D037644F19EDA41200A782A9 /* NSSet+RACSequenceAdditions.m */ = {isa = PBXFileReference; fileEncoding = 4; lastKnownFileType = sourcecode.c.objc; path = "NSSet+RACSequenceAdditions.m"; sourceTree = "<group>"; };
		D037645019EDA41200A782A9 /* NSString+RACKeyPathUtilities.h */ = {isa = PBXFileReference; fileEncoding = 4; lastKnownFileType = sourcecode.c.h; path = "NSString+RACKeyPathUtilities.h"; sourceTree = "<group>"; };
		D037645119EDA41200A782A9 /* NSString+RACKeyPathUtilities.m */ = {isa = PBXFileReference; fileEncoding = 4; lastKnownFileType = sourcecode.c.objc; path = "NSString+RACKeyPathUtilities.m"; sourceTree = "<group>"; };
		D037645219EDA41200A782A9 /* NSString+RACSequenceAdditions.h */ = {isa = PBXFileReference; fileEncoding = 4; lastKnownFileType = sourcecode.c.h; path = "NSString+RACSequenceAdditions.h"; sourceTree = "<group>"; };
		D037645319EDA41200A782A9 /* NSString+RACSequenceAdditions.m */ = {isa = PBXFileReference; fileEncoding = 4; lastKnownFileType = sourcecode.c.objc; path = "NSString+RACSequenceAdditions.m"; sourceTree = "<group>"; };
		D037645419EDA41200A782A9 /* NSString+RACSupport.h */ = {isa = PBXFileReference; fileEncoding = 4; lastKnownFileType = sourcecode.c.h; path = "NSString+RACSupport.h"; sourceTree = "<group>"; };
		D037645519EDA41200A782A9 /* NSString+RACSupport.m */ = {isa = PBXFileReference; fileEncoding = 4; lastKnownFileType = sourcecode.c.objc; path = "NSString+RACSupport.m"; sourceTree = "<group>"; };
		D037645619EDA41200A782A9 /* NSText+RACSignalSupport.h */ = {isa = PBXFileReference; fileEncoding = 4; lastKnownFileType = sourcecode.c.h; path = "NSText+RACSignalSupport.h"; sourceTree = "<group>"; };
		D037645719EDA41200A782A9 /* NSText+RACSignalSupport.m */ = {isa = PBXFileReference; fileEncoding = 4; lastKnownFileType = sourcecode.c.objc; path = "NSText+RACSignalSupport.m"; sourceTree = "<group>"; };
		D037645819EDA41200A782A9 /* NSURLConnection+RACSupport.h */ = {isa = PBXFileReference; fileEncoding = 4; lastKnownFileType = sourcecode.c.h; path = "NSURLConnection+RACSupport.h"; sourceTree = "<group>"; };
		D037645919EDA41200A782A9 /* NSURLConnection+RACSupport.m */ = {isa = PBXFileReference; fileEncoding = 4; lastKnownFileType = sourcecode.c.objc; path = "NSURLConnection+RACSupport.m"; sourceTree = "<group>"; };
		D037645A19EDA41200A782A9 /* NSUserDefaults+RACSupport.h */ = {isa = PBXFileReference; fileEncoding = 4; lastKnownFileType = sourcecode.c.h; path = "NSUserDefaults+RACSupport.h"; sourceTree = "<group>"; };
		D037645B19EDA41200A782A9 /* NSUserDefaults+RACSupport.m */ = {isa = PBXFileReference; fileEncoding = 4; lastKnownFileType = sourcecode.c.objc; path = "NSUserDefaults+RACSupport.m"; sourceTree = "<group>"; };
		D037645C19EDA41200A782A9 /* RACArraySequence.h */ = {isa = PBXFileReference; fileEncoding = 4; lastKnownFileType = sourcecode.c.h; path = RACArraySequence.h; sourceTree = "<group>"; };
		D037645D19EDA41200A782A9 /* RACArraySequence.m */ = {isa = PBXFileReference; fileEncoding = 4; lastKnownFileType = sourcecode.c.objc; path = RACArraySequence.m; sourceTree = "<group>"; };
		D037646019EDA41200A782A9 /* RACBehaviorSubject.h */ = {isa = PBXFileReference; fileEncoding = 4; lastKnownFileType = sourcecode.c.h; path = RACBehaviorSubject.h; sourceTree = "<group>"; };
		D037646119EDA41200A782A9 /* RACBehaviorSubject.m */ = {isa = PBXFileReference; fileEncoding = 4; lastKnownFileType = sourcecode.c.objc; path = RACBehaviorSubject.m; sourceTree = "<group>"; };
		D037646219EDA41200A782A9 /* RACBlockTrampoline.h */ = {isa = PBXFileReference; fileEncoding = 4; lastKnownFileType = sourcecode.c.h; path = RACBlockTrampoline.h; sourceTree = "<group>"; };
		D037646319EDA41200A782A9 /* RACBlockTrampoline.m */ = {isa = PBXFileReference; fileEncoding = 4; lastKnownFileType = sourcecode.c.objc; path = RACBlockTrampoline.m; sourceTree = "<group>"; };
		D037646419EDA41200A782A9 /* RACChannel.h */ = {isa = PBXFileReference; fileEncoding = 4; lastKnownFileType = sourcecode.c.h; path = RACChannel.h; sourceTree = "<group>"; };
		D037646519EDA41200A782A9 /* RACChannel.m */ = {isa = PBXFileReference; fileEncoding = 4; lastKnownFileType = sourcecode.c.objc; path = RACChannel.m; sourceTree = "<group>"; };
		D037646619EDA41200A782A9 /* RACCommand.h */ = {isa = PBXFileReference; fileEncoding = 4; lastKnownFileType = sourcecode.c.h; path = RACCommand.h; sourceTree = "<group>"; };
		D037646719EDA41200A782A9 /* RACCommand.m */ = {isa = PBXFileReference; fileEncoding = 4; lastKnownFileType = sourcecode.c.objc; path = RACCommand.m; sourceTree = "<group>"; };
		D037646819EDA41200A782A9 /* RACCompoundDisposable.h */ = {isa = PBXFileReference; fileEncoding = 4; lastKnownFileType = sourcecode.c.h; path = RACCompoundDisposable.h; sourceTree = "<group>"; };
		D037646919EDA41200A782A9 /* RACCompoundDisposable.m */ = {isa = PBXFileReference; fileEncoding = 4; lastKnownFileType = sourcecode.c.objc; path = RACCompoundDisposable.m; sourceTree = "<group>"; };
		D037646A19EDA41200A782A9 /* RACCompoundDisposableProvider.d */ = {isa = PBXFileReference; fileEncoding = 4; lastKnownFileType = sourcecode.dtrace; path = RACCompoundDisposableProvider.d; sourceTree = "<group>"; };
		D037646B19EDA41200A782A9 /* RACDelegateProxy.h */ = {isa = PBXFileReference; fileEncoding = 4; lastKnownFileType = sourcecode.c.h; path = RACDelegateProxy.h; sourceTree = "<group>"; };
		D037646C19EDA41200A782A9 /* RACDelegateProxy.m */ = {isa = PBXFileReference; fileEncoding = 4; lastKnownFileType = sourcecode.c.objc; path = RACDelegateProxy.m; sourceTree = "<group>"; };
		D037646D19EDA41200A782A9 /* RACDisposable.h */ = {isa = PBXFileReference; fileEncoding = 4; lastKnownFileType = sourcecode.c.h; path = RACDisposable.h; sourceTree = "<group>"; };
		D037646E19EDA41200A782A9 /* RACDisposable.m */ = {isa = PBXFileReference; fileEncoding = 4; lastKnownFileType = sourcecode.c.objc; path = RACDisposable.m; sourceTree = "<group>"; };
		D037646F19EDA41200A782A9 /* RACDynamicSequence.h */ = {isa = PBXFileReference; fileEncoding = 4; lastKnownFileType = sourcecode.c.h; path = RACDynamicSequence.h; sourceTree = "<group>"; };
		D037647019EDA41200A782A9 /* RACDynamicSequence.m */ = {isa = PBXFileReference; fileEncoding = 4; lastKnownFileType = sourcecode.c.objc; path = RACDynamicSequence.m; sourceTree = "<group>"; };
		D037647119EDA41200A782A9 /* RACDynamicSignal.h */ = {isa = PBXFileReference; fileEncoding = 4; lastKnownFileType = sourcecode.c.h; path = RACDynamicSignal.h; sourceTree = "<group>"; };
		D037647219EDA41200A782A9 /* RACDynamicSignal.m */ = {isa = PBXFileReference; fileEncoding = 4; lastKnownFileType = sourcecode.c.objc; path = RACDynamicSignal.m; sourceTree = "<group>"; };
		D037647319EDA41200A782A9 /* RACEagerSequence.h */ = {isa = PBXFileReference; fileEncoding = 4; lastKnownFileType = sourcecode.c.h; path = RACEagerSequence.h; sourceTree = "<group>"; };
		D037647419EDA41200A782A9 /* RACEagerSequence.m */ = {isa = PBXFileReference; fileEncoding = 4; lastKnownFileType = sourcecode.c.objc; path = RACEagerSequence.m; sourceTree = "<group>"; };
		D037647519EDA41200A782A9 /* RACEmptySequence.h */ = {isa = PBXFileReference; fileEncoding = 4; lastKnownFileType = sourcecode.c.h; path = RACEmptySequence.h; sourceTree = "<group>"; };
		D037647619EDA41200A782A9 /* RACEmptySequence.m */ = {isa = PBXFileReference; fileEncoding = 4; lastKnownFileType = sourcecode.c.objc; path = RACEmptySequence.m; sourceTree = "<group>"; };
		D037647719EDA41200A782A9 /* RACEmptySignal.h */ = {isa = PBXFileReference; fileEncoding = 4; lastKnownFileType = sourcecode.c.h; path = RACEmptySignal.h; sourceTree = "<group>"; };
		D037647819EDA41200A782A9 /* RACEmptySignal.m */ = {isa = PBXFileReference; fileEncoding = 4; lastKnownFileType = sourcecode.c.objc; path = RACEmptySignal.m; sourceTree = "<group>"; };
		D037647919EDA41200A782A9 /* RACErrorSignal.h */ = {isa = PBXFileReference; fileEncoding = 4; lastKnownFileType = sourcecode.c.h; path = RACErrorSignal.h; sourceTree = "<group>"; };
		D037647A19EDA41200A782A9 /* RACErrorSignal.m */ = {isa = PBXFileReference; fileEncoding = 4; lastKnownFileType = sourcecode.c.objc; path = RACErrorSignal.m; sourceTree = "<group>"; };
		D037647B19EDA41200A782A9 /* RACEvent.h */ = {isa = PBXFileReference; fileEncoding = 4; lastKnownFileType = sourcecode.c.h; path = RACEvent.h; sourceTree = "<group>"; };
		D037647C19EDA41200A782A9 /* RACEvent.m */ = {isa = PBXFileReference; fileEncoding = 4; lastKnownFileType = sourcecode.c.objc; path = RACEvent.m; sourceTree = "<group>"; };
		D037647D19EDA41200A782A9 /* RACGroupedSignal.h */ = {isa = PBXFileReference; fileEncoding = 4; lastKnownFileType = sourcecode.c.h; path = RACGroupedSignal.h; sourceTree = "<group>"; };
		D037647E19EDA41200A782A9 /* RACGroupedSignal.m */ = {isa = PBXFileReference; fileEncoding = 4; lastKnownFileType = sourcecode.c.objc; path = RACGroupedSignal.m; sourceTree = "<group>"; };
		D037647F19EDA41200A782A9 /* RACImmediateScheduler.h */ = {isa = PBXFileReference; fileEncoding = 4; lastKnownFileType = sourcecode.c.h; path = RACImmediateScheduler.h; sourceTree = "<group>"; };
		D037648019EDA41200A782A9 /* RACImmediateScheduler.m */ = {isa = PBXFileReference; fileEncoding = 4; lastKnownFileType = sourcecode.c.objc; path = RACImmediateScheduler.m; sourceTree = "<group>"; };
		D037648119EDA41200A782A9 /* RACIndexSetSequence.h */ = {isa = PBXFileReference; fileEncoding = 4; lastKnownFileType = sourcecode.c.h; path = RACIndexSetSequence.h; sourceTree = "<group>"; };
		D037648219EDA41200A782A9 /* RACIndexSetSequence.m */ = {isa = PBXFileReference; fileEncoding = 4; lastKnownFileType = sourcecode.c.objc; path = RACIndexSetSequence.m; sourceTree = "<group>"; };
		D037648319EDA41200A782A9 /* RACKVOChannel.h */ = {isa = PBXFileReference; fileEncoding = 4; lastKnownFileType = sourcecode.c.h; path = RACKVOChannel.h; sourceTree = "<group>"; };
		D037648419EDA41200A782A9 /* RACKVOChannel.m */ = {isa = PBXFileReference; fileEncoding = 4; lastKnownFileType = sourcecode.c.objc; path = RACKVOChannel.m; sourceTree = "<group>"; };
		D037648519EDA41200A782A9 /* RACKVOTrampoline.h */ = {isa = PBXFileReference; fileEncoding = 4; lastKnownFileType = sourcecode.c.h; path = RACKVOTrampoline.h; sourceTree = "<group>"; };
		D037648619EDA41200A782A9 /* RACKVOTrampoline.m */ = {isa = PBXFileReference; fileEncoding = 4; lastKnownFileType = sourcecode.c.objc; path = RACKVOTrampoline.m; sourceTree = "<group>"; };
		D037648719EDA41200A782A9 /* RACMulticastConnection.h */ = {isa = PBXFileReference; fileEncoding = 4; lastKnownFileType = sourcecode.c.h; path = RACMulticastConnection.h; sourceTree = "<group>"; };
		D037648819EDA41200A782A9 /* RACMulticastConnection.m */ = {isa = PBXFileReference; fileEncoding = 4; lastKnownFileType = sourcecode.c.objc; path = RACMulticastConnection.m; sourceTree = "<group>"; };
		D037648919EDA41200A782A9 /* RACMulticastConnection+Private.h */ = {isa = PBXFileReference; fileEncoding = 4; lastKnownFileType = sourcecode.c.h; path = "RACMulticastConnection+Private.h"; sourceTree = "<group>"; };
		D037648C19EDA41200A782A9 /* RACPassthroughSubscriber.h */ = {isa = PBXFileReference; fileEncoding = 4; lastKnownFileType = sourcecode.c.h; path = RACPassthroughSubscriber.h; sourceTree = "<group>"; };
		D037648D19EDA41200A782A9 /* RACPassthroughSubscriber.m */ = {isa = PBXFileReference; fileEncoding = 4; lastKnownFileType = sourcecode.c.objc; path = RACPassthroughSubscriber.m; sourceTree = "<group>"; };
		D037648E19EDA41200A782A9 /* RACQueueScheduler.h */ = {isa = PBXFileReference; fileEncoding = 4; lastKnownFileType = sourcecode.c.h; path = RACQueueScheduler.h; sourceTree = "<group>"; };
		D037648F19EDA41200A782A9 /* RACQueueScheduler.m */ = {isa = PBXFileReference; fileEncoding = 4; lastKnownFileType = sourcecode.c.objc; path = RACQueueScheduler.m; sourceTree = "<group>"; };
		D037649019EDA41200A782A9 /* RACQueueScheduler+Subclass.h */ = {isa = PBXFileReference; fileEncoding = 4; lastKnownFileType = sourcecode.c.h; path = "RACQueueScheduler+Subclass.h"; sourceTree = "<group>"; };
		D037649119EDA41200A782A9 /* RACReplaySubject.h */ = {isa = PBXFileReference; fileEncoding = 4; lastKnownFileType = sourcecode.c.h; path = RACReplaySubject.h; sourceTree = "<group>"; };
		D037649219EDA41200A782A9 /* RACReplaySubject.m */ = {isa = PBXFileReference; fileEncoding = 4; lastKnownFileType = sourcecode.c.objc; path = RACReplaySubject.m; sourceTree = "<group>"; };
		D037649319EDA41200A782A9 /* RACReturnSignal.h */ = {isa = PBXFileReference; fileEncoding = 4; lastKnownFileType = sourcecode.c.h; path = RACReturnSignal.h; sourceTree = "<group>"; };
		D037649419EDA41200A782A9 /* RACReturnSignal.m */ = {isa = PBXFileReference; fileEncoding = 4; lastKnownFileType = sourcecode.c.objc; path = RACReturnSignal.m; sourceTree = "<group>"; };
		D037649519EDA41200A782A9 /* RACScheduler.h */ = {isa = PBXFileReference; fileEncoding = 4; lastKnownFileType = sourcecode.c.h; path = RACScheduler.h; sourceTree = "<group>"; };
		D037649619EDA41200A782A9 /* RACScheduler.m */ = {isa = PBXFileReference; fileEncoding = 4; lastKnownFileType = sourcecode.c.objc; path = RACScheduler.m; sourceTree = "<group>"; };
		D037649719EDA41200A782A9 /* RACScheduler+Private.h */ = {isa = PBXFileReference; fileEncoding = 4; lastKnownFileType = sourcecode.c.h; path = "RACScheduler+Private.h"; sourceTree = "<group>"; };
		D037649819EDA41200A782A9 /* RACScheduler+Subclass.h */ = {isa = PBXFileReference; fileEncoding = 4; lastKnownFileType = sourcecode.c.h; path = "RACScheduler+Subclass.h"; sourceTree = "<group>"; };
		D037649919EDA41200A782A9 /* RACScopedDisposable.h */ = {isa = PBXFileReference; fileEncoding = 4; lastKnownFileType = sourcecode.c.h; path = RACScopedDisposable.h; sourceTree = "<group>"; };
		D037649A19EDA41200A782A9 /* RACScopedDisposable.m */ = {isa = PBXFileReference; fileEncoding = 4; lastKnownFileType = sourcecode.c.objc; path = RACScopedDisposable.m; sourceTree = "<group>"; };
		D037649B19EDA41200A782A9 /* RACSequence.h */ = {isa = PBXFileReference; fileEncoding = 4; lastKnownFileType = sourcecode.c.h; path = RACSequence.h; sourceTree = "<group>"; };
		D037649C19EDA41200A782A9 /* RACSequence.m */ = {isa = PBXFileReference; fileEncoding = 4; lastKnownFileType = sourcecode.c.objc; path = RACSequence.m; sourceTree = "<group>"; };
		D037649D19EDA41200A782A9 /* RACSerialDisposable.h */ = {isa = PBXFileReference; fileEncoding = 4; lastKnownFileType = sourcecode.c.h; path = RACSerialDisposable.h; sourceTree = "<group>"; };
		D037649E19EDA41200A782A9 /* RACSerialDisposable.m */ = {isa = PBXFileReference; fileEncoding = 4; lastKnownFileType = sourcecode.c.objc; path = RACSerialDisposable.m; sourceTree = "<group>"; };
		D037649F19EDA41200A782A9 /* RACSignal.h */ = {isa = PBXFileReference; fileEncoding = 4; lastKnownFileType = sourcecode.c.h; path = RACSignal.h; sourceTree = "<group>"; };
		D03764A019EDA41200A782A9 /* RACSignal.m */ = {isa = PBXFileReference; fileEncoding = 4; lastKnownFileType = sourcecode.c.objc; path = RACSignal.m; sourceTree = "<group>"; };
		D03764A119EDA41200A782A9 /* RACSignal+Operations.h */ = {isa = PBXFileReference; fileEncoding = 4; lastKnownFileType = sourcecode.c.h; path = "RACSignal+Operations.h"; sourceTree = "<group>"; };
		D03764A219EDA41200A782A9 /* RACSignal+Operations.m */ = {isa = PBXFileReference; fileEncoding = 4; lastKnownFileType = sourcecode.c.objc; path = "RACSignal+Operations.m"; sourceTree = "<group>"; };
		D03764A319EDA41200A782A9 /* RACSignalProvider.d */ = {isa = PBXFileReference; fileEncoding = 4; lastKnownFileType = sourcecode.dtrace; path = RACSignalProvider.d; sourceTree = "<group>"; };
		D03764A419EDA41200A782A9 /* RACSignalSequence.h */ = {isa = PBXFileReference; fileEncoding = 4; lastKnownFileType = sourcecode.c.h; path = RACSignalSequence.h; sourceTree = "<group>"; };
		D03764A519EDA41200A782A9 /* RACSignalSequence.m */ = {isa = PBXFileReference; fileEncoding = 4; lastKnownFileType = sourcecode.c.objc; path = RACSignalSequence.m; sourceTree = "<group>"; };
		D03764A619EDA41200A782A9 /* RACStream.h */ = {isa = PBXFileReference; fileEncoding = 4; lastKnownFileType = sourcecode.c.h; path = RACStream.h; sourceTree = "<group>"; };
		D03764A719EDA41200A782A9 /* RACStream.m */ = {isa = PBXFileReference; fileEncoding = 4; lastKnownFileType = sourcecode.c.objc; path = RACStream.m; sourceTree = "<group>"; };
		D03764A819EDA41200A782A9 /* RACStream+Private.h */ = {isa = PBXFileReference; fileEncoding = 4; lastKnownFileType = sourcecode.c.h; path = "RACStream+Private.h"; sourceTree = "<group>"; };
		D03764A919EDA41200A782A9 /* RACStringSequence.h */ = {isa = PBXFileReference; fileEncoding = 4; lastKnownFileType = sourcecode.c.h; path = RACStringSequence.h; sourceTree = "<group>"; };
		D03764AA19EDA41200A782A9 /* RACStringSequence.m */ = {isa = PBXFileReference; fileEncoding = 4; lastKnownFileType = sourcecode.c.objc; path = RACStringSequence.m; sourceTree = "<group>"; };
		D03764AB19EDA41200A782A9 /* RACSubject.h */ = {isa = PBXFileReference; fileEncoding = 4; lastKnownFileType = sourcecode.c.h; path = RACSubject.h; sourceTree = "<group>"; };
		D03764AC19EDA41200A782A9 /* RACSubject.m */ = {isa = PBXFileReference; fileEncoding = 4; lastKnownFileType = sourcecode.c.objc; path = RACSubject.m; sourceTree = "<group>"; };
		D03764AD19EDA41200A782A9 /* RACSubscriber.h */ = {isa = PBXFileReference; fileEncoding = 4; lastKnownFileType = sourcecode.c.h; path = RACSubscriber.h; sourceTree = "<group>"; };
		D03764AE19EDA41200A782A9 /* RACSubscriber.m */ = {isa = PBXFileReference; fileEncoding = 4; lastKnownFileType = sourcecode.c.objc; path = RACSubscriber.m; sourceTree = "<group>"; };
		D03764AF19EDA41200A782A9 /* RACSubscriber+Private.h */ = {isa = PBXFileReference; fileEncoding = 4; lastKnownFileType = sourcecode.c.h; path = "RACSubscriber+Private.h"; sourceTree = "<group>"; };
		D03764B019EDA41200A782A9 /* RACSubscriptingAssignmentTrampoline.h */ = {isa = PBXFileReference; fileEncoding = 4; lastKnownFileType = sourcecode.c.h; path = RACSubscriptingAssignmentTrampoline.h; sourceTree = "<group>"; };
		D03764B119EDA41200A782A9 /* RACSubscriptingAssignmentTrampoline.m */ = {isa = PBXFileReference; fileEncoding = 4; lastKnownFileType = sourcecode.c.objc; path = RACSubscriptingAssignmentTrampoline.m; sourceTree = "<group>"; };
		D03764B219EDA41200A782A9 /* RACSubscriptionScheduler.h */ = {isa = PBXFileReference; fileEncoding = 4; lastKnownFileType = sourcecode.c.h; path = RACSubscriptionScheduler.h; sourceTree = "<group>"; };
		D03764B319EDA41200A782A9 /* RACSubscriptionScheduler.m */ = {isa = PBXFileReference; fileEncoding = 4; lastKnownFileType = sourcecode.c.objc; path = RACSubscriptionScheduler.m; sourceTree = "<group>"; };
		D03764B419EDA41200A782A9 /* RACTargetQueueScheduler.h */ = {isa = PBXFileReference; fileEncoding = 4; lastKnownFileType = sourcecode.c.h; path = RACTargetQueueScheduler.h; sourceTree = "<group>"; };
		D03764B519EDA41200A782A9 /* RACTargetQueueScheduler.m */ = {isa = PBXFileReference; fileEncoding = 4; lastKnownFileType = sourcecode.c.objc; path = RACTargetQueueScheduler.m; sourceTree = "<group>"; };
		D03764B619EDA41200A782A9 /* RACTestScheduler.h */ = {isa = PBXFileReference; fileEncoding = 4; lastKnownFileType = sourcecode.c.h; path = RACTestScheduler.h; sourceTree = "<group>"; };
		D03764B719EDA41200A782A9 /* RACTestScheduler.m */ = {isa = PBXFileReference; fileEncoding = 4; lastKnownFileType = sourcecode.c.objc; path = RACTestScheduler.m; sourceTree = "<group>"; };
		D03764B819EDA41200A782A9 /* RACTuple.h */ = {isa = PBXFileReference; fileEncoding = 4; lastKnownFileType = sourcecode.c.h; path = RACTuple.h; sourceTree = "<group>"; };
		D03764B919EDA41200A782A9 /* RACTuple.m */ = {isa = PBXFileReference; fileEncoding = 4; lastKnownFileType = sourcecode.c.objc; path = RACTuple.m; sourceTree = "<group>"; };
		D03764BA19EDA41200A782A9 /* RACTupleSequence.h */ = {isa = PBXFileReference; fileEncoding = 4; lastKnownFileType = sourcecode.c.h; path = RACTupleSequence.h; sourceTree = "<group>"; };
		D03764BB19EDA41200A782A9 /* RACTupleSequence.m */ = {isa = PBXFileReference; fileEncoding = 4; lastKnownFileType = sourcecode.c.objc; path = RACTupleSequence.m; sourceTree = "<group>"; };
		D03764BC19EDA41200A782A9 /* RACUnarySequence.h */ = {isa = PBXFileReference; fileEncoding = 4; lastKnownFileType = sourcecode.c.h; path = RACUnarySequence.h; sourceTree = "<group>"; };
		D03764BD19EDA41200A782A9 /* RACUnarySequence.m */ = {isa = PBXFileReference; fileEncoding = 4; lastKnownFileType = sourcecode.c.objc; path = RACUnarySequence.m; sourceTree = "<group>"; };
		D03764BE19EDA41200A782A9 /* RACUnit.h */ = {isa = PBXFileReference; fileEncoding = 4; lastKnownFileType = sourcecode.c.h; path = RACUnit.h; sourceTree = "<group>"; };
		D03764BF19EDA41200A782A9 /* RACUnit.m */ = {isa = PBXFileReference; fileEncoding = 4; lastKnownFileType = sourcecode.c.objc; path = RACUnit.m; sourceTree = "<group>"; };
		D03764C019EDA41200A782A9 /* RACValueTransformer.h */ = {isa = PBXFileReference; fileEncoding = 4; lastKnownFileType = sourcecode.c.h; path = RACValueTransformer.h; sourceTree = "<group>"; };
		D03764C119EDA41200A782A9 /* RACValueTransformer.m */ = {isa = PBXFileReference; fileEncoding = 4; lastKnownFileType = sourcecode.c.objc; path = RACValueTransformer.m; sourceTree = "<group>"; };
		D03764C219EDA41200A782A9 /* UIActionSheet+RACSignalSupport.h */ = {isa = PBXFileReference; fileEncoding = 4; lastKnownFileType = sourcecode.c.h; path = "UIActionSheet+RACSignalSupport.h"; sourceTree = "<group>"; };
		D03764C319EDA41200A782A9 /* UIActionSheet+RACSignalSupport.m */ = {isa = PBXFileReference; fileEncoding = 4; lastKnownFileType = sourcecode.c.objc; path = "UIActionSheet+RACSignalSupport.m"; sourceTree = "<group>"; };
		D03764C419EDA41200A782A9 /* UIAlertView+RACSignalSupport.h */ = {isa = PBXFileReference; fileEncoding = 4; lastKnownFileType = sourcecode.c.h; path = "UIAlertView+RACSignalSupport.h"; sourceTree = "<group>"; };
		D03764C519EDA41200A782A9 /* UIAlertView+RACSignalSupport.m */ = {isa = PBXFileReference; fileEncoding = 4; lastKnownFileType = sourcecode.c.objc; path = "UIAlertView+RACSignalSupport.m"; sourceTree = "<group>"; };
		D03764C619EDA41200A782A9 /* UIBarButtonItem+RACCommandSupport.h */ = {isa = PBXFileReference; fileEncoding = 4; lastKnownFileType = sourcecode.c.h; path = "UIBarButtonItem+RACCommandSupport.h"; sourceTree = "<group>"; };
		D03764C719EDA41200A782A9 /* UIBarButtonItem+RACCommandSupport.m */ = {isa = PBXFileReference; fileEncoding = 4; lastKnownFileType = sourcecode.c.objc; path = "UIBarButtonItem+RACCommandSupport.m"; sourceTree = "<group>"; };
		D03764C819EDA41200A782A9 /* UIButton+RACCommandSupport.h */ = {isa = PBXFileReference; fileEncoding = 4; lastKnownFileType = sourcecode.c.h; path = "UIButton+RACCommandSupport.h"; sourceTree = "<group>"; };
		D03764C919EDA41200A782A9 /* UIButton+RACCommandSupport.m */ = {isa = PBXFileReference; fileEncoding = 4; lastKnownFileType = sourcecode.c.objc; path = "UIButton+RACCommandSupport.m"; sourceTree = "<group>"; };
		D03764CA19EDA41200A782A9 /* UICollectionReusableView+RACSignalSupport.h */ = {isa = PBXFileReference; fileEncoding = 4; lastKnownFileType = sourcecode.c.h; path = "UICollectionReusableView+RACSignalSupport.h"; sourceTree = "<group>"; };
		D03764CB19EDA41200A782A9 /* UICollectionReusableView+RACSignalSupport.m */ = {isa = PBXFileReference; fileEncoding = 4; lastKnownFileType = sourcecode.c.objc; path = "UICollectionReusableView+RACSignalSupport.m"; sourceTree = "<group>"; };
		D03764CC19EDA41200A782A9 /* UIControl+RACSignalSupport.h */ = {isa = PBXFileReference; fileEncoding = 4; lastKnownFileType = sourcecode.c.h; path = "UIControl+RACSignalSupport.h"; sourceTree = "<group>"; };
		D03764CD19EDA41200A782A9 /* UIControl+RACSignalSupport.m */ = {isa = PBXFileReference; fileEncoding = 4; lastKnownFileType = sourcecode.c.objc; path = "UIControl+RACSignalSupport.m"; sourceTree = "<group>"; };
		D03764CE19EDA41200A782A9 /* UIControl+RACSignalSupportPrivate.h */ = {isa = PBXFileReference; fileEncoding = 4; lastKnownFileType = sourcecode.c.h; path = "UIControl+RACSignalSupportPrivate.h"; sourceTree = "<group>"; };
		D03764CF19EDA41200A782A9 /* UIControl+RACSignalSupportPrivate.m */ = {isa = PBXFileReference; fileEncoding = 4; lastKnownFileType = sourcecode.c.objc; path = "UIControl+RACSignalSupportPrivate.m"; sourceTree = "<group>"; };
		D03764D019EDA41200A782A9 /* UIDatePicker+RACSignalSupport.h */ = {isa = PBXFileReference; fileEncoding = 4; lastKnownFileType = sourcecode.c.h; path = "UIDatePicker+RACSignalSupport.h"; sourceTree = "<group>"; };
		D03764D119EDA41200A782A9 /* UIDatePicker+RACSignalSupport.m */ = {isa = PBXFileReference; fileEncoding = 4; lastKnownFileType = sourcecode.c.objc; path = "UIDatePicker+RACSignalSupport.m"; sourceTree = "<group>"; };
		D03764D219EDA41200A782A9 /* UIGestureRecognizer+RACSignalSupport.h */ = {isa = PBXFileReference; fileEncoding = 4; lastKnownFileType = sourcecode.c.h; path = "UIGestureRecognizer+RACSignalSupport.h"; sourceTree = "<group>"; };
		D03764D319EDA41200A782A9 /* UIGestureRecognizer+RACSignalSupport.m */ = {isa = PBXFileReference; fileEncoding = 4; lastKnownFileType = sourcecode.c.objc; path = "UIGestureRecognizer+RACSignalSupport.m"; sourceTree = "<group>"; };
		D03764D419EDA41200A782A9 /* UIImagePickerController+RACSignalSupport.h */ = {isa = PBXFileReference; fileEncoding = 4; lastKnownFileType = sourcecode.c.h; path = "UIImagePickerController+RACSignalSupport.h"; sourceTree = "<group>"; };
		D03764D519EDA41200A782A9 /* UIImagePickerController+RACSignalSupport.m */ = {isa = PBXFileReference; fileEncoding = 4; lastKnownFileType = sourcecode.c.objc; path = "UIImagePickerController+RACSignalSupport.m"; sourceTree = "<group>"; };
		D03764D619EDA41200A782A9 /* UIRefreshControl+RACCommandSupport.h */ = {isa = PBXFileReference; fileEncoding = 4; lastKnownFileType = sourcecode.c.h; path = "UIRefreshControl+RACCommandSupport.h"; sourceTree = "<group>"; };
		D03764D719EDA41200A782A9 /* UIRefreshControl+RACCommandSupport.m */ = {isa = PBXFileReference; fileEncoding = 4; lastKnownFileType = sourcecode.c.objc; path = "UIRefreshControl+RACCommandSupport.m"; sourceTree = "<group>"; };
		D03764D819EDA41200A782A9 /* UISegmentedControl+RACSignalSupport.h */ = {isa = PBXFileReference; fileEncoding = 4; lastKnownFileType = sourcecode.c.h; path = "UISegmentedControl+RACSignalSupport.h"; sourceTree = "<group>"; };
		D03764D919EDA41200A782A9 /* UISegmentedControl+RACSignalSupport.m */ = {isa = PBXFileReference; fileEncoding = 4; lastKnownFileType = sourcecode.c.objc; path = "UISegmentedControl+RACSignalSupport.m"; sourceTree = "<group>"; };
		D03764DA19EDA41200A782A9 /* UISlider+RACSignalSupport.h */ = {isa = PBXFileReference; fileEncoding = 4; lastKnownFileType = sourcecode.c.h; path = "UISlider+RACSignalSupport.h"; sourceTree = "<group>"; };
		D03764DB19EDA41200A782A9 /* UISlider+RACSignalSupport.m */ = {isa = PBXFileReference; fileEncoding = 4; lastKnownFileType = sourcecode.c.objc; path = "UISlider+RACSignalSupport.m"; sourceTree = "<group>"; };
		D03764DC19EDA41200A782A9 /* UIStepper+RACSignalSupport.h */ = {isa = PBXFileReference; fileEncoding = 4; lastKnownFileType = sourcecode.c.h; path = "UIStepper+RACSignalSupport.h"; sourceTree = "<group>"; };
		D03764DD19EDA41200A782A9 /* UIStepper+RACSignalSupport.m */ = {isa = PBXFileReference; fileEncoding = 4; lastKnownFileType = sourcecode.c.objc; path = "UIStepper+RACSignalSupport.m"; sourceTree = "<group>"; };
		D03764DE19EDA41200A782A9 /* UISwitch+RACSignalSupport.h */ = {isa = PBXFileReference; fileEncoding = 4; lastKnownFileType = sourcecode.c.h; path = "UISwitch+RACSignalSupport.h"; sourceTree = "<group>"; };
		D03764DF19EDA41200A782A9 /* UISwitch+RACSignalSupport.m */ = {isa = PBXFileReference; fileEncoding = 4; lastKnownFileType = sourcecode.c.objc; path = "UISwitch+RACSignalSupport.m"; sourceTree = "<group>"; };
		D03764E019EDA41200A782A9 /* UITableViewCell+RACSignalSupport.h */ = {isa = PBXFileReference; fileEncoding = 4; lastKnownFileType = sourcecode.c.h; path = "UITableViewCell+RACSignalSupport.h"; sourceTree = "<group>"; };
		D03764E119EDA41200A782A9 /* UITableViewCell+RACSignalSupport.m */ = {isa = PBXFileReference; fileEncoding = 4; lastKnownFileType = sourcecode.c.objc; path = "UITableViewCell+RACSignalSupport.m"; sourceTree = "<group>"; };
		D03764E219EDA41200A782A9 /* UITableViewHeaderFooterView+RACSignalSupport.h */ = {isa = PBXFileReference; fileEncoding = 4; lastKnownFileType = sourcecode.c.h; path = "UITableViewHeaderFooterView+RACSignalSupport.h"; sourceTree = "<group>"; };
		D03764E319EDA41200A782A9 /* UITableViewHeaderFooterView+RACSignalSupport.m */ = {isa = PBXFileReference; fileEncoding = 4; lastKnownFileType = sourcecode.c.objc; path = "UITableViewHeaderFooterView+RACSignalSupport.m"; sourceTree = "<group>"; };
		D03764E419EDA41200A782A9 /* UITextField+RACSignalSupport.h */ = {isa = PBXFileReference; fileEncoding = 4; lastKnownFileType = sourcecode.c.h; path = "UITextField+RACSignalSupport.h"; sourceTree = "<group>"; };
		D03764E519EDA41200A782A9 /* UITextField+RACSignalSupport.m */ = {isa = PBXFileReference; fileEncoding = 4; lastKnownFileType = sourcecode.c.objc; path = "UITextField+RACSignalSupport.m"; sourceTree = "<group>"; };
		D03764E619EDA41200A782A9 /* UITextView+RACSignalSupport.h */ = {isa = PBXFileReference; fileEncoding = 4; lastKnownFileType = sourcecode.c.h; path = "UITextView+RACSignalSupport.h"; sourceTree = "<group>"; };
		D03764E719EDA41200A782A9 /* UITextView+RACSignalSupport.m */ = {isa = PBXFileReference; fileEncoding = 4; lastKnownFileType = sourcecode.c.objc; path = "UITextView+RACSignalSupport.m"; sourceTree = "<group>"; };
		D037666619EDA57100A782A9 /* EXTKeyPathCoding.h */ = {isa = PBXFileReference; fileEncoding = 4; lastKnownFileType = sourcecode.c.h; path = EXTKeyPathCoding.h; sourceTree = "<group>"; };
		D037666719EDA57100A782A9 /* EXTRuntimeExtensions.h */ = {isa = PBXFileReference; fileEncoding = 4; lastKnownFileType = sourcecode.c.h; path = EXTRuntimeExtensions.h; sourceTree = "<group>"; };
		D037666819EDA57100A782A9 /* EXTRuntimeExtensions.m */ = {isa = PBXFileReference; fileEncoding = 4; lastKnownFileType = sourcecode.c.objc; path = EXTRuntimeExtensions.m; sourceTree = "<group>"; };
		D037666919EDA57100A782A9 /* EXTScope.h */ = {isa = PBXFileReference; fileEncoding = 4; lastKnownFileType = sourcecode.c.h; path = EXTScope.h; sourceTree = "<group>"; };
		D037666A19EDA57100A782A9 /* metamacros.h */ = {isa = PBXFileReference; fileEncoding = 4; lastKnownFileType = sourcecode.c.h; path = metamacros.h; sourceTree = "<group>"; };
		D037667619EDA60000A782A9 /* NSControllerRACSupportSpec.m */ = {isa = PBXFileReference; fileEncoding = 4; lastKnownFileType = sourcecode.c.objc; path = NSControllerRACSupportSpec.m; sourceTree = "<group>"; };
		D037667819EDA60000A782A9 /* NSEnumeratorRACSequenceAdditionsSpec.m */ = {isa = PBXFileReference; fileEncoding = 4; lastKnownFileType = sourcecode.c.objc; path = NSEnumeratorRACSequenceAdditionsSpec.m; sourceTree = "<group>"; };
		D037667919EDA60000A782A9 /* NSNotificationCenterRACSupportSpec.m */ = {isa = PBXFileReference; fileEncoding = 4; lastKnownFileType = sourcecode.c.objc; path = NSNotificationCenterRACSupportSpec.m; sourceTree = "<group>"; };
		D037667A19EDA60000A782A9 /* NSObjectRACAppKitBindingsSpec.m */ = {isa = PBXFileReference; fileEncoding = 4; lastKnownFileType = sourcecode.c.objc; path = NSObjectRACAppKitBindingsSpec.m; sourceTree = "<group>"; };
		D037667B19EDA60000A782A9 /* NSObjectRACDeallocatingSpec.m */ = {isa = PBXFileReference; fileEncoding = 4; lastKnownFileType = sourcecode.c.objc; path = NSObjectRACDeallocatingSpec.m; sourceTree = "<group>"; };
		D037667C19EDA60000A782A9 /* NSObjectRACLiftingSpec.m */ = {isa = PBXFileReference; fileEncoding = 4; lastKnownFileType = sourcecode.c.objc; path = NSObjectRACLiftingSpec.m; sourceTree = "<group>"; };
		D037667D19EDA60000A782A9 /* NSObjectRACPropertySubscribingExamples.h */ = {isa = PBXFileReference; fileEncoding = 4; lastKnownFileType = sourcecode.c.h; path = NSObjectRACPropertySubscribingExamples.h; sourceTree = "<group>"; };
		D037667E19EDA60000A782A9 /* NSObjectRACPropertySubscribingExamples.m */ = {isa = PBXFileReference; fileEncoding = 4; lastKnownFileType = sourcecode.c.objc; path = NSObjectRACPropertySubscribingExamples.m; sourceTree = "<group>"; };
		D037667F19EDA60000A782A9 /* NSObjectRACPropertySubscribingSpec.m */ = {isa = PBXFileReference; fileEncoding = 4; lastKnownFileType = sourcecode.c.objc; path = NSObjectRACPropertySubscribingSpec.m; sourceTree = "<group>"; };
		D037668019EDA60000A782A9 /* NSObjectRACSelectorSignalSpec.m */ = {isa = PBXFileReference; fileEncoding = 4; lastKnownFileType = sourcecode.c.objc; path = NSObjectRACSelectorSignalSpec.m; sourceTree = "<group>"; };
		D037668119EDA60000A782A9 /* NSStringRACKeyPathUtilitiesSpec.m */ = {isa = PBXFileReference; fileEncoding = 4; lastKnownFileType = sourcecode.c.objc; path = NSStringRACKeyPathUtilitiesSpec.m; sourceTree = "<group>"; };
		D037668319EDA60000A782A9 /* NSURLConnectionRACSupportSpec.m */ = {isa = PBXFileReference; fileEncoding = 4; lastKnownFileType = sourcecode.c.objc; path = NSURLConnectionRACSupportSpec.m; sourceTree = "<group>"; };
		D037668419EDA60000A782A9 /* NSUserDefaultsRACSupportSpec.m */ = {isa = PBXFileReference; fileEncoding = 4; lastKnownFileType = sourcecode.c.objc; path = NSUserDefaultsRACSupportSpec.m; sourceTree = "<group>"; };
		D037668619EDA60000A782A9 /* RACBlockTrampolineSpec.m */ = {isa = PBXFileReference; fileEncoding = 4; lastKnownFileType = sourcecode.c.objc; path = RACBlockTrampolineSpec.m; sourceTree = "<group>"; };
		D037668719EDA60000A782A9 /* RACChannelExamples.h */ = {isa = PBXFileReference; fileEncoding = 4; lastKnownFileType = sourcecode.c.h; path = RACChannelExamples.h; sourceTree = "<group>"; };
		D037668819EDA60000A782A9 /* RACChannelExamples.m */ = {isa = PBXFileReference; fileEncoding = 4; lastKnownFileType = sourcecode.c.objc; path = RACChannelExamples.m; sourceTree = "<group>"; };
		D037668919EDA60000A782A9 /* RACChannelSpec.m */ = {isa = PBXFileReference; fileEncoding = 4; lastKnownFileType = sourcecode.c.objc; path = RACChannelSpec.m; sourceTree = "<group>"; };
		D037668A19EDA60000A782A9 /* RACCommandSpec.m */ = {isa = PBXFileReference; fileEncoding = 4; lastKnownFileType = sourcecode.c.objc; path = RACCommandSpec.m; sourceTree = "<group>"; };
		D037668B19EDA60000A782A9 /* RACCompoundDisposableSpec.m */ = {isa = PBXFileReference; fileEncoding = 4; lastKnownFileType = sourcecode.c.objc; path = RACCompoundDisposableSpec.m; sourceTree = "<group>"; };
		D037668C19EDA60000A782A9 /* RACControlCommandExamples.h */ = {isa = PBXFileReference; fileEncoding = 4; lastKnownFileType = sourcecode.c.h; path = RACControlCommandExamples.h; sourceTree = "<group>"; };
		D037668D19EDA60000A782A9 /* RACControlCommandExamples.m */ = {isa = PBXFileReference; fileEncoding = 4; lastKnownFileType = sourcecode.c.objc; path = RACControlCommandExamples.m; sourceTree = "<group>"; };
		D037668E19EDA60000A782A9 /* RACDelegateProxySpec.m */ = {isa = PBXFileReference; fileEncoding = 4; lastKnownFileType = sourcecode.c.objc; path = RACDelegateProxySpec.m; sourceTree = "<group>"; };
		D037668F19EDA60000A782A9 /* RACDisposableSpec.m */ = {isa = PBXFileReference; fileEncoding = 4; lastKnownFileType = sourcecode.c.objc; path = RACDisposableSpec.m; sourceTree = "<group>"; };
		D037669019EDA60000A782A9 /* RACEventSpec.m */ = {isa = PBXFileReference; fileEncoding = 4; lastKnownFileType = sourcecode.c.objc; path = RACEventSpec.m; sourceTree = "<group>"; };
		D037669119EDA60000A782A9 /* RACKVOChannelSpec.m */ = {isa = PBXFileReference; fileEncoding = 4; lastKnownFileType = sourcecode.c.objc; path = RACKVOChannelSpec.m; sourceTree = "<group>"; };
		D037669219EDA60000A782A9 /* RACKVOWrapperSpec.m */ = {isa = PBXFileReference; fileEncoding = 4; lastKnownFileType = sourcecode.c.objc; path = RACKVOWrapperSpec.m; sourceTree = "<group>"; };
		D037669319EDA60000A782A9 /* RACMulticastConnectionSpec.m */ = {isa = PBXFileReference; fileEncoding = 4; lastKnownFileType = sourcecode.c.objc; path = RACMulticastConnectionSpec.m; sourceTree = "<group>"; };
		D037669419EDA60000A782A9 /* RACPropertySignalExamples.h */ = {isa = PBXFileReference; fileEncoding = 4; lastKnownFileType = sourcecode.c.h; path = RACPropertySignalExamples.h; sourceTree = "<group>"; };
		D037669519EDA60000A782A9 /* RACPropertySignalExamples.m */ = {isa = PBXFileReference; fileEncoding = 4; lastKnownFileType = sourcecode.c.objc; path = RACPropertySignalExamples.m; sourceTree = "<group>"; };
		D037669619EDA60000A782A9 /* RACSchedulerSpec.m */ = {isa = PBXFileReference; fileEncoding = 4; lastKnownFileType = sourcecode.c.objc; path = RACSchedulerSpec.m; sourceTree = "<group>"; };
		D037669719EDA60000A782A9 /* RACSequenceAdditionsSpec.m */ = {isa = PBXFileReference; fileEncoding = 4; lastKnownFileType = sourcecode.c.objc; path = RACSequenceAdditionsSpec.m; sourceTree = "<group>"; };
		D037669819EDA60000A782A9 /* RACSequenceExamples.h */ = {isa = PBXFileReference; fileEncoding = 4; lastKnownFileType = sourcecode.c.h; path = RACSequenceExamples.h; sourceTree = "<group>"; };
		D037669919EDA60000A782A9 /* RACSequenceExamples.m */ = {isa = PBXFileReference; fileEncoding = 4; lastKnownFileType = sourcecode.c.objc; path = RACSequenceExamples.m; sourceTree = "<group>"; };
		D037669A19EDA60000A782A9 /* RACSequenceSpec.m */ = {isa = PBXFileReference; fileEncoding = 4; lastKnownFileType = sourcecode.c.objc; path = RACSequenceSpec.m; sourceTree = "<group>"; };
		D037669B19EDA60000A782A9 /* RACSerialDisposableSpec.m */ = {isa = PBXFileReference; fileEncoding = 4; lastKnownFileType = sourcecode.c.objc; path = RACSerialDisposableSpec.m; sourceTree = "<group>"; };
		D037669C19EDA60000A782A9 /* RACSignalSpec.m */ = {isa = PBXFileReference; fileEncoding = 4; lastKnownFileType = sourcecode.c.objc; path = RACSignalSpec.m; sourceTree = "<group>"; };
		D037669F19EDA60000A782A9 /* RACStreamExamples.h */ = {isa = PBXFileReference; fileEncoding = 4; lastKnownFileType = sourcecode.c.h; path = RACStreamExamples.h; sourceTree = "<group>"; };
		D03766A019EDA60000A782A9 /* RACStreamExamples.m */ = {isa = PBXFileReference; fileEncoding = 4; lastKnownFileType = sourcecode.c.objc; path = RACStreamExamples.m; sourceTree = "<group>"; };
		D03766A119EDA60000A782A9 /* RACSubclassObject.h */ = {isa = PBXFileReference; fileEncoding = 4; lastKnownFileType = sourcecode.c.h; path = RACSubclassObject.h; sourceTree = "<group>"; };
		D03766A219EDA60000A782A9 /* RACSubclassObject.m */ = {isa = PBXFileReference; fileEncoding = 4; lastKnownFileType = sourcecode.c.objc; path = RACSubclassObject.m; sourceTree = "<group>"; };
		D03766A319EDA60000A782A9 /* RACSubjectSpec.m */ = {isa = PBXFileReference; fileEncoding = 4; lastKnownFileType = sourcecode.c.objc; path = RACSubjectSpec.m; sourceTree = "<group>"; };
		D03766A419EDA60000A782A9 /* RACSubscriberExamples.h */ = {isa = PBXFileReference; fileEncoding = 4; lastKnownFileType = sourcecode.c.h; path = RACSubscriberExamples.h; sourceTree = "<group>"; };
		D03766A519EDA60000A782A9 /* RACSubscriberExamples.m */ = {isa = PBXFileReference; fileEncoding = 4; lastKnownFileType = sourcecode.c.objc; path = RACSubscriberExamples.m; sourceTree = "<group>"; };
		D03766A619EDA60000A782A9 /* RACSubscriberSpec.m */ = {isa = PBXFileReference; fileEncoding = 4; lastKnownFileType = sourcecode.c.objc; path = RACSubscriberSpec.m; sourceTree = "<group>"; };
		D03766A719EDA60000A782A9 /* RACSubscriptingAssignmentTrampolineSpec.m */ = {isa = PBXFileReference; fileEncoding = 4; lastKnownFileType = sourcecode.c.objc; path = RACSubscriptingAssignmentTrampolineSpec.m; sourceTree = "<group>"; };
		D03766A819EDA60000A782A9 /* RACTargetQueueSchedulerSpec.m */ = {isa = PBXFileReference; fileEncoding = 4; lastKnownFileType = sourcecode.c.objc; path = RACTargetQueueSchedulerSpec.m; sourceTree = "<group>"; };
		D03766B019EDA60000A782A9 /* RACTupleSpec.m */ = {isa = PBXFileReference; fileEncoding = 4; lastKnownFileType = sourcecode.c.objc; path = RACTupleSpec.m; sourceTree = "<group>"; };
		D03766B119EDA60000A782A9 /* test-data.json */ = {isa = PBXFileReference; fileEncoding = 4; lastKnownFileType = text.json; path = "test-data.json"; sourceTree = "<group>"; };
		D03766B219EDA60000A782A9 /* UIActionSheetRACSupportSpec.m */ = {isa = PBXFileReference; fileEncoding = 4; lastKnownFileType = sourcecode.c.objc; path = UIActionSheetRACSupportSpec.m; sourceTree = "<group>"; };
		D03766B319EDA60000A782A9 /* UIAlertViewRACSupportSpec.m */ = {isa = PBXFileReference; fileEncoding = 4; lastKnownFileType = sourcecode.c.objc; path = UIAlertViewRACSupportSpec.m; sourceTree = "<group>"; };
		D03766B419EDA60000A782A9 /* UIBarButtonItemRACSupportSpec.m */ = {isa = PBXFileReference; fileEncoding = 4; lastKnownFileType = sourcecode.c.objc; path = UIBarButtonItemRACSupportSpec.m; sourceTree = "<group>"; };
		D03766B519EDA60000A782A9 /* UIButtonRACSupportSpec.m */ = {isa = PBXFileReference; fileEncoding = 4; lastKnownFileType = sourcecode.c.objc; path = UIButtonRACSupportSpec.m; sourceTree = "<group>"; };
		D03766B719EDA60000A782A9 /* UIImagePickerControllerRACSupportSpec.m */ = {isa = PBXFileReference; fileEncoding = 4; lastKnownFileType = sourcecode.c.objc; path = UIImagePickerControllerRACSupportSpec.m; sourceTree = "<group>"; };
		D037672B19EDA75D00A782A9 /* Quick.framework */ = {isa = PBXFileReference; lastKnownFileType = wrapper.framework; path = Quick.framework; sourceTree = BUILT_PRODUCTS_DIR; };
		D04725EA19E49ED7006002AA /* ReactiveCocoa.framework */ = {isa = PBXFileReference; explicitFileType = wrapper.framework; includeInIndex = 0; path = ReactiveCocoa.framework; sourceTree = BUILT_PRODUCTS_DIR; };
		D04725EE19E49ED7006002AA /* Info.plist */ = {isa = PBXFileReference; lastKnownFileType = text.plist.xml; path = Info.plist; sourceTree = "<group>"; };
		D04725EF19E49ED7006002AA /* ReactiveCocoa.h */ = {isa = PBXFileReference; lastKnownFileType = sourcecode.c.h; path = ReactiveCocoa.h; sourceTree = "<group>"; };
		D04725F519E49ED7006002AA /* ReactiveCocoaTests.xctest */ = {isa = PBXFileReference; explicitFileType = wrapper.cfbundle; includeInIndex = 0; path = ReactiveCocoaTests.xctest; sourceTree = BUILT_PRODUCTS_DIR; };
		D04725FB19E49ED7006002AA /* Info.plist */ = {isa = PBXFileReference; lastKnownFileType = text.plist.xml; path = Info.plist; sourceTree = "<group>"; };
		D047260C19E49F82006002AA /* ReactiveCocoa.framework */ = {isa = PBXFileReference; explicitFileType = wrapper.framework; includeInIndex = 0; path = ReactiveCocoa.framework; sourceTree = BUILT_PRODUCTS_DIR; };
		D047261619E49F82006002AA /* ReactiveCocoaTests.xctest */ = {isa = PBXFileReference; explicitFileType = wrapper.cfbundle; includeInIndex = 0; path = ReactiveCocoaTests.xctest; sourceTree = BUILT_PRODUCTS_DIR; };
		D047262719E49FE8006002AA /* Common.xcconfig */ = {isa = PBXFileReference; lastKnownFileType = text.xcconfig; path = Common.xcconfig; sourceTree = "<group>"; };
		D047262919E49FE8006002AA /* Debug.xcconfig */ = {isa = PBXFileReference; lastKnownFileType = text.xcconfig; path = Debug.xcconfig; sourceTree = "<group>"; };
		D047262A19E49FE8006002AA /* Profile.xcconfig */ = {isa = PBXFileReference; lastKnownFileType = text.xcconfig; path = Profile.xcconfig; sourceTree = "<group>"; };
		D047262B19E49FE8006002AA /* Release.xcconfig */ = {isa = PBXFileReference; lastKnownFileType = text.xcconfig; path = Release.xcconfig; sourceTree = "<group>"; };
		D047262C19E49FE8006002AA /* Test.xcconfig */ = {isa = PBXFileReference; lastKnownFileType = text.xcconfig; path = Test.xcconfig; sourceTree = "<group>"; };
		D047262E19E49FE8006002AA /* Application.xcconfig */ = {isa = PBXFileReference; lastKnownFileType = text.xcconfig; path = Application.xcconfig; sourceTree = "<group>"; };
		D047262F19E49FE8006002AA /* Framework.xcconfig */ = {isa = PBXFileReference; lastKnownFileType = text.xcconfig; path = Framework.xcconfig; sourceTree = "<group>"; };
		D047263019E49FE8006002AA /* StaticLibrary.xcconfig */ = {isa = PBXFileReference; lastKnownFileType = text.xcconfig; path = StaticLibrary.xcconfig; sourceTree = "<group>"; };
		D047263219E49FE8006002AA /* iOS-Application.xcconfig */ = {isa = PBXFileReference; lastKnownFileType = text.xcconfig; path = "iOS-Application.xcconfig"; sourceTree = "<group>"; };
		D047263319E49FE8006002AA /* iOS-Base.xcconfig */ = {isa = PBXFileReference; lastKnownFileType = text.xcconfig; path = "iOS-Base.xcconfig"; sourceTree = "<group>"; };
		D047263419E49FE8006002AA /* iOS-Framework.xcconfig */ = {isa = PBXFileReference; lastKnownFileType = text.xcconfig; path = "iOS-Framework.xcconfig"; sourceTree = "<group>"; };
		D047263519E49FE8006002AA /* iOS-StaticLibrary.xcconfig */ = {isa = PBXFileReference; lastKnownFileType = text.xcconfig; path = "iOS-StaticLibrary.xcconfig"; sourceTree = "<group>"; };
		D047263719E49FE8006002AA /* Mac-Application.xcconfig */ = {isa = PBXFileReference; lastKnownFileType = text.xcconfig; path = "Mac-Application.xcconfig"; sourceTree = "<group>"; };
		D047263819E49FE8006002AA /* Mac-Base.xcconfig */ = {isa = PBXFileReference; lastKnownFileType = text.xcconfig; path = "Mac-Base.xcconfig"; sourceTree = "<group>"; };
		D047263919E49FE8006002AA /* Mac-DynamicLibrary.xcconfig */ = {isa = PBXFileReference; lastKnownFileType = text.xcconfig; path = "Mac-DynamicLibrary.xcconfig"; sourceTree = "<group>"; };
		D047263A19E49FE8006002AA /* Mac-Framework.xcconfig */ = {isa = PBXFileReference; lastKnownFileType = text.xcconfig; path = "Mac-Framework.xcconfig"; sourceTree = "<group>"; };
		D047263B19E49FE8006002AA /* Mac-StaticLibrary.xcconfig */ = {isa = PBXFileReference; lastKnownFileType = text.xcconfig; path = "Mac-StaticLibrary.xcconfig"; sourceTree = "<group>"; };
		D047263C19E49FE8006002AA /* README.md */ = {isa = PBXFileReference; lastKnownFileType = net.daringfireball.markdown; path = README.md; sourceTree = "<group>"; };
		D05E662419EDD82000904ACA /* Nimble.framework */ = {isa = PBXFileReference; explicitFileType = wrapper.framework; path = Nimble.framework; sourceTree = BUILT_PRODUCTS_DIR; };
		D0A2260D1A72F16D00D33B74 /* DynamicPropertySpec.swift */ = {isa = PBXFileReference; fileEncoding = 4; lastKnownFileType = sourcecode.swift; lineEnding = 0; path = DynamicPropertySpec.swift; sourceTree = "<group>"; xcLanguageSpecificationIdentifier = xcode.lang.swift; };
		D0A226101A72F30B00D33B74 /* ObjectiveCBridgingSpec.swift */ = {isa = PBXFileReference; fileEncoding = 4; lastKnownFileType = sourcecode.swift; lineEnding = 0; path = ObjectiveCBridgingSpec.swift; sourceTree = "<group>"; xcLanguageSpecificationIdentifier = xcode.lang.swift; };
		D0C312C419EF2A5800984962 /* ObjectiveCBridging.swift */ = {isa = PBXFileReference; fileEncoding = 4; lastKnownFileType = sourcecode.swift; path = ObjectiveCBridging.swift; sourceTree = "<group>"; };
		D0C3131719EF2D9700984962 /* RACTestExampleScheduler.h */ = {isa = PBXFileReference; fileEncoding = 4; lastKnownFileType = sourcecode.c.h; path = RACTestExampleScheduler.h; sourceTree = "<group>"; };
		D0C3131819EF2D9700984962 /* RACTestExampleScheduler.m */ = {isa = PBXFileReference; fileEncoding = 4; lastKnownFileType = sourcecode.c.objc; path = RACTestExampleScheduler.m; sourceTree = "<group>"; };
		D0C3131919EF2D9700984962 /* RACTestObject.h */ = {isa = PBXFileReference; fileEncoding = 4; lastKnownFileType = sourcecode.c.h; path = RACTestObject.h; sourceTree = "<group>"; };
		D0C3131A19EF2D9700984962 /* RACTestObject.m */ = {isa = PBXFileReference; fileEncoding = 4; lastKnownFileType = sourcecode.c.objc; path = RACTestObject.m; sourceTree = "<group>"; };
		D0C3131B19EF2D9700984962 /* RACTestSchedulerSpec.m */ = {isa = PBXFileReference; fileEncoding = 4; lastKnownFileType = sourcecode.c.objc; path = RACTestSchedulerSpec.m; sourceTree = "<group>"; };
		D0C3131C19EF2D9700984962 /* RACTestUIButton.h */ = {isa = PBXFileReference; fileEncoding = 4; lastKnownFileType = sourcecode.c.h; path = RACTestUIButton.h; sourceTree = "<group>"; };
		D0C3131D19EF2D9700984962 /* RACTestUIButton.m */ = {isa = PBXFileReference; fileEncoding = 4; lastKnownFileType = sourcecode.c.objc; path = RACTestUIButton.m; sourceTree = "<group>"; };
/* End PBXFileReference section */

/* Begin PBXFrameworksBuildPhase section */
		57A4D2071BA13D7A00F7D4B1 /* Frameworks */ = {
			isa = PBXFrameworksBuildPhase;
			buildActionMask = 2147483647;
			files = (
				BE330A191D634F5900806963 /* ReactiveSwift.framework in Frameworks */,
				57A4D2081BA13D7A00F7D4B1 /* Result.framework in Frameworks */,
			);
			runOnlyForDeploymentPostprocessing = 0;
		};
		7DFBED001CDB8C9500EE435B /* Frameworks */ = {
			isa = PBXFrameworksBuildPhase;
			buildActionMask = 2147483647;
			files = (
				BE330A1B1D634F5F00806963 /* ReactiveSwift.framework in Frameworks */,
				CDF066CA1CDC1CA200199626 /* Nimble.framework in Frameworks */,
				CDF066CB1CDC1CA200199626 /* Quick.framework in Frameworks */,
				7DFBED081CDB8C9500EE435B /* ReactiveCocoa.framework in Frameworks */,
			);
			runOnlyForDeploymentPostprocessing = 0;
		};
		A9B315501B3940610001CB9C /* Frameworks */ = {
			isa = PBXFrameworksBuildPhase;
			buildActionMask = 2147483647;
			files = (
				BE330A171D634F4E00806963 /* ReactiveSwift.framework in Frameworks */,
				A9B315C91B3940980001CB9C /* Result.framework in Frameworks */,
			);
			runOnlyForDeploymentPostprocessing = 0;
		};
		D04725E619E49ED7006002AA /* Frameworks */ = {
			isa = PBXFrameworksBuildPhase;
			buildActionMask = 2147483647;
			files = (
				BE330A0F1D634F1E00806963 /* ReactiveSwift.framework in Frameworks */,
				CDC42E2F1AE7AB8B00965373 /* Result.framework in Frameworks */,
			);
			runOnlyForDeploymentPostprocessing = 0;
		};
		D04725F219E49ED7006002AA /* Frameworks */ = {
			isa = PBXFrameworksBuildPhase;
			buildActionMask = 2147483647;
			files = (
				BE330A111D634F2900806963 /* ReactiveSwift.framework in Frameworks */,
				CDC42E301AE7AB8B00965373 /* Result.framework in Frameworks */,
				D05E662519EDD82000904ACA /* Nimble.framework in Frameworks */,
				D037672D19EDA75D00A782A9 /* Quick.framework in Frameworks */,
				D04725F619E49ED7006002AA /* ReactiveCocoa.framework in Frameworks */,
			);
			runOnlyForDeploymentPostprocessing = 0;
		};
		D047260819E49F82006002AA /* Frameworks */ = {
			isa = PBXFrameworksBuildPhase;
			buildActionMask = 2147483647;
			files = (
				BE330A131D634F2E00806963 /* ReactiveSwift.framework in Frameworks */,
				CDC42E311AE7AB8B00965373 /* Result.framework in Frameworks */,
			);
			runOnlyForDeploymentPostprocessing = 0;
		};
		D047261319E49F82006002AA /* Frameworks */ = {
			isa = PBXFrameworksBuildPhase;
			buildActionMask = 2147483647;
			files = (
				BE330A151D634F4000806963 /* ReactiveSwift.framework in Frameworks */,
				D05E662619EDD83000904ACA /* Nimble.framework in Frameworks */,
				D037672F19EDA78B00A782A9 /* Quick.framework in Frameworks */,
				D047261719E49F82006002AA /* ReactiveCocoa.framework in Frameworks */,
			);
			runOnlyForDeploymentPostprocessing = 0;
		};
/* End PBXFrameworksBuildPhase section */

/* Begin PBXGroup section */
		57A4D2431BA13F9700F7D4B1 /* tvOS */ = {
			isa = PBXGroup;
			children = (
				57A4D2441BA13F9700F7D4B1 /* tvOS-Application.xcconfig */,
				57A4D2451BA13F9700F7D4B1 /* tvOS-Base.xcconfig */,
				57A4D2461BA13F9700F7D4B1 /* tvOS-Framework.xcconfig */,
				57A4D2471BA13F9700F7D4B1 /* tvOS-StaticLibrary.xcconfig */,
			);
			path = tvOS;
			sourceTree = "<group>";
		};
		A97451321B3A935E00F48E55 /* watchOS */ = {
			isa = PBXGroup;
			children = (
				A97451331B3A935E00F48E55 /* watchOS-Application.xcconfig */,
				A97451341B3A935E00F48E55 /* watchOS-Base.xcconfig */,
				A97451351B3A935E00F48E55 /* watchOS-Framework.xcconfig */,
				A97451361B3A935E00F48E55 /* watchOS-StaticLibrary.xcconfig */,
			);
			path = watchOS;
			sourceTree = "<group>";
		};
		BE330A0D1D634F1E00806963 /* Frameworks */ = {
			isa = PBXGroup;
			children = (
				BE330A1A1D634F5F00806963 /* ReactiveSwift.framework */,
				BE330A181D634F5900806963 /* ReactiveSwift.framework */,
				BE330A161D634F4E00806963 /* ReactiveSwift.framework */,
				BE330A141D634F4000806963 /* ReactiveSwift.framework */,
				BE330A121D634F2E00806963 /* ReactiveSwift.framework */,
				BE330A101D634F2900806963 /* ReactiveSwift.framework */,
				BE330A0E1D634F1E00806963 /* ReactiveSwift.framework */,
			);
			name = Frameworks;
			sourceTree = "<group>";
		};
		D037642919EDA3B600A782A9 /* Objective-C */ = {
			isa = PBXGroup;
			children = (
				D037666519EDA57100A782A9 /* extobjc */,
				314304151ACA8B1E00595017 /* MKAnnotationView+RACSignalSupport.h */,
				314304161ACA8B1E00595017 /* MKAnnotationView+RACSignalSupport.m */,
				D037642A19EDA41200A782A9 /* NSArray+RACSequenceAdditions.h */,
				D037642B19EDA41200A782A9 /* NSArray+RACSequenceAdditions.m */,
				D037642C19EDA41200A782A9 /* NSControl+RACCommandSupport.h */,
				D037642D19EDA41200A782A9 /* NSControl+RACCommandSupport.m */,
				D037642E19EDA41200A782A9 /* NSControl+RACTextSignalSupport.h */,
				D037642F19EDA41200A782A9 /* NSControl+RACTextSignalSupport.m */,
				D037643019EDA41200A782A9 /* NSData+RACSupport.h */,
				D037643119EDA41200A782A9 /* NSData+RACSupport.m */,
				D037643219EDA41200A782A9 /* NSDictionary+RACSequenceAdditions.h */,
				D037643319EDA41200A782A9 /* NSDictionary+RACSequenceAdditions.m */,
				D037643419EDA41200A782A9 /* NSEnumerator+RACSequenceAdditions.h */,
				D037643519EDA41200A782A9 /* NSEnumerator+RACSequenceAdditions.m */,
				D037643619EDA41200A782A9 /* NSFileHandle+RACSupport.h */,
				D037643719EDA41200A782A9 /* NSFileHandle+RACSupport.m */,
				D037643819EDA41200A782A9 /* NSIndexSet+RACSequenceAdditions.h */,
				D037643919EDA41200A782A9 /* NSIndexSet+RACSequenceAdditions.m */,
				D037643A19EDA41200A782A9 /* NSInvocation+RACTypeParsing.h */,
				D037643B19EDA41200A782A9 /* NSInvocation+RACTypeParsing.m */,
				D037643C19EDA41200A782A9 /* NSNotificationCenter+RACSupport.h */,
				D037643D19EDA41200A782A9 /* NSNotificationCenter+RACSupport.m */,
				D037643E19EDA41200A782A9 /* NSObject+RACAppKitBindings.h */,
				D037643F19EDA41200A782A9 /* NSObject+RACAppKitBindings.m */,
				D037644019EDA41200A782A9 /* NSObject+RACDeallocating.h */,
				D037644119EDA41200A782A9 /* NSObject+RACDeallocating.m */,
				D037644219EDA41200A782A9 /* NSObject+RACDescription.h */,
				D037644319EDA41200A782A9 /* NSObject+RACDescription.m */,
				D037644419EDA41200A782A9 /* NSObject+RACKVOWrapper.h */,
				D037644519EDA41200A782A9 /* NSObject+RACKVOWrapper.m */,
				D037644619EDA41200A782A9 /* NSObject+RACLifting.h */,
				D037644719EDA41200A782A9 /* NSObject+RACLifting.m */,
				D037644819EDA41200A782A9 /* NSObject+RACPropertySubscribing.h */,
				D037644919EDA41200A782A9 /* NSObject+RACPropertySubscribing.m */,
				D037644A19EDA41200A782A9 /* NSObject+RACSelectorSignal.h */,
				D037644B19EDA41200A782A9 /* NSObject+RACSelectorSignal.m */,
				D037644C19EDA41200A782A9 /* NSOrderedSet+RACSequenceAdditions.h */,
				D037644D19EDA41200A782A9 /* NSOrderedSet+RACSequenceAdditions.m */,
				D037644E19EDA41200A782A9 /* NSSet+RACSequenceAdditions.h */,
				D037644F19EDA41200A782A9 /* NSSet+RACSequenceAdditions.m */,
				D037645019EDA41200A782A9 /* NSString+RACKeyPathUtilities.h */,
				D037645119EDA41200A782A9 /* NSString+RACKeyPathUtilities.m */,
				D037645219EDA41200A782A9 /* NSString+RACSequenceAdditions.h */,
				D037645319EDA41200A782A9 /* NSString+RACSequenceAdditions.m */,
				D037645419EDA41200A782A9 /* NSString+RACSupport.h */,
				D037645519EDA41200A782A9 /* NSString+RACSupport.m */,
				D037645619EDA41200A782A9 /* NSText+RACSignalSupport.h */,
				D037645719EDA41200A782A9 /* NSText+RACSignalSupport.m */,
				D037645819EDA41200A782A9 /* NSURLConnection+RACSupport.h */,
				D037645919EDA41200A782A9 /* NSURLConnection+RACSupport.m */,
				D037645A19EDA41200A782A9 /* NSUserDefaults+RACSupport.h */,
				D037645B19EDA41200A782A9 /* NSUserDefaults+RACSupport.m */,
				D037645C19EDA41200A782A9 /* RACArraySequence.h */,
				D037645D19EDA41200A782A9 /* RACArraySequence.m */,
				D037646019EDA41200A782A9 /* RACBehaviorSubject.h */,
				D037646119EDA41200A782A9 /* RACBehaviorSubject.m */,
				D037646219EDA41200A782A9 /* RACBlockTrampoline.h */,
				D037646319EDA41200A782A9 /* RACBlockTrampoline.m */,
				D037646419EDA41200A782A9 /* RACChannel.h */,
				D037646519EDA41200A782A9 /* RACChannel.m */,
				D037646619EDA41200A782A9 /* RACCommand.h */,
				D037646719EDA41200A782A9 /* RACCommand.m */,
				D037646819EDA41200A782A9 /* RACCompoundDisposable.h */,
				D037646919EDA41200A782A9 /* RACCompoundDisposable.m */,
				D037646A19EDA41200A782A9 /* RACCompoundDisposableProvider.d */,
				D037646B19EDA41200A782A9 /* RACDelegateProxy.h */,
				D037646C19EDA41200A782A9 /* RACDelegateProxy.m */,
				D037646D19EDA41200A782A9 /* RACDisposable.h */,
				D037646E19EDA41200A782A9 /* RACDisposable.m */,
				D037646F19EDA41200A782A9 /* RACDynamicSequence.h */,
				D037647019EDA41200A782A9 /* RACDynamicSequence.m */,
				D037647119EDA41200A782A9 /* RACDynamicSignal.h */,
				D037647219EDA41200A782A9 /* RACDynamicSignal.m */,
				D037647319EDA41200A782A9 /* RACEagerSequence.h */,
				D037647419EDA41200A782A9 /* RACEagerSequence.m */,
				D037647519EDA41200A782A9 /* RACEmptySequence.h */,
				D037647619EDA41200A782A9 /* RACEmptySequence.m */,
				D037647719EDA41200A782A9 /* RACEmptySignal.h */,
				D037647819EDA41200A782A9 /* RACEmptySignal.m */,
				D037647919EDA41200A782A9 /* RACErrorSignal.h */,
				D037647A19EDA41200A782A9 /* RACErrorSignal.m */,
				D037647B19EDA41200A782A9 /* RACEvent.h */,
				D037647C19EDA41200A782A9 /* RACEvent.m */,
				D037647D19EDA41200A782A9 /* RACGroupedSignal.h */,
				D037647E19EDA41200A782A9 /* RACGroupedSignal.m */,
				D037647F19EDA41200A782A9 /* RACImmediateScheduler.h */,
				D037648019EDA41200A782A9 /* RACImmediateScheduler.m */,
				D037648119EDA41200A782A9 /* RACIndexSetSequence.h */,
				D037648219EDA41200A782A9 /* RACIndexSetSequence.m */,
				D037648319EDA41200A782A9 /* RACKVOChannel.h */,
				D037648419EDA41200A782A9 /* RACKVOChannel.m */,
				7A70657D1A3F88B8001E8354 /* RACKVOProxy.h */,
				7A70657E1A3F88B8001E8354 /* RACKVOProxy.m */,
				D037648519EDA41200A782A9 /* RACKVOTrampoline.h */,
				D037648619EDA41200A782A9 /* RACKVOTrampoline.m */,
				D037648719EDA41200A782A9 /* RACMulticastConnection.h */,
				D037648819EDA41200A782A9 /* RACMulticastConnection.m */,
				D037648919EDA41200A782A9 /* RACMulticastConnection+Private.h */,
				D037648C19EDA41200A782A9 /* RACPassthroughSubscriber.h */,
				D037648D19EDA41200A782A9 /* RACPassthroughSubscriber.m */,
				D037648E19EDA41200A782A9 /* RACQueueScheduler.h */,
				D037648F19EDA41200A782A9 /* RACQueueScheduler.m */,
				D037649019EDA41200A782A9 /* RACQueueScheduler+Subclass.h */,
				D037649119EDA41200A782A9 /* RACReplaySubject.h */,
				D037649219EDA41200A782A9 /* RACReplaySubject.m */,
				D037649319EDA41200A782A9 /* RACReturnSignal.h */,
				D037649419EDA41200A782A9 /* RACReturnSignal.m */,
				D037649519EDA41200A782A9 /* RACScheduler.h */,
				D037649619EDA41200A782A9 /* RACScheduler.m */,
				D037649719EDA41200A782A9 /* RACScheduler+Private.h */,
				D037649819EDA41200A782A9 /* RACScheduler+Subclass.h */,
				D037649919EDA41200A782A9 /* RACScopedDisposable.h */,
				D037649A19EDA41200A782A9 /* RACScopedDisposable.m */,
				D037649B19EDA41200A782A9 /* RACSequence.h */,
				D037649C19EDA41200A782A9 /* RACSequence.m */,
				D037649D19EDA41200A782A9 /* RACSerialDisposable.h */,
				D037649E19EDA41200A782A9 /* RACSerialDisposable.m */,
				D037649F19EDA41200A782A9 /* RACSignal.h */,
				D03764A019EDA41200A782A9 /* RACSignal.m */,
				D03764A119EDA41200A782A9 /* RACSignal+Operations.h */,
				D03764A219EDA41200A782A9 /* RACSignal+Operations.m */,
				D03764A319EDA41200A782A9 /* RACSignalProvider.d */,
				D03764A419EDA41200A782A9 /* RACSignalSequence.h */,
				D03764A519EDA41200A782A9 /* RACSignalSequence.m */,
				D03764A619EDA41200A782A9 /* RACStream.h */,
				D03764A719EDA41200A782A9 /* RACStream.m */,
				D03764A819EDA41200A782A9 /* RACStream+Private.h */,
				D03764A919EDA41200A782A9 /* RACStringSequence.h */,
				D03764AA19EDA41200A782A9 /* RACStringSequence.m */,
				D03764AB19EDA41200A782A9 /* RACSubject.h */,
				D03764AC19EDA41200A782A9 /* RACSubject.m */,
				D03764AD19EDA41200A782A9 /* RACSubscriber.h */,
				D03764AE19EDA41200A782A9 /* RACSubscriber.m */,
				D03764AF19EDA41200A782A9 /* RACSubscriber+Private.h */,
				D03764B019EDA41200A782A9 /* RACSubscriptingAssignmentTrampoline.h */,
				D03764B119EDA41200A782A9 /* RACSubscriptingAssignmentTrampoline.m */,
				D03764B219EDA41200A782A9 /* RACSubscriptionScheduler.h */,
				D03764B319EDA41200A782A9 /* RACSubscriptionScheduler.m */,
				D03764B419EDA41200A782A9 /* RACTargetQueueScheduler.h */,
				D03764B519EDA41200A782A9 /* RACTargetQueueScheduler.m */,
				D03764B619EDA41200A782A9 /* RACTestScheduler.h */,
				D03764B719EDA41200A782A9 /* RACTestScheduler.m */,
				D03764B819EDA41200A782A9 /* RACTuple.h */,
				D03764B919EDA41200A782A9 /* RACTuple.m */,
				D03764BA19EDA41200A782A9 /* RACTupleSequence.h */,
				D03764BB19EDA41200A782A9 /* RACTupleSequence.m */,
				D03764BC19EDA41200A782A9 /* RACUnarySequence.h */,
				D03764BD19EDA41200A782A9 /* RACUnarySequence.m */,
				D03764BE19EDA41200A782A9 /* RACUnit.h */,
				D03764BF19EDA41200A782A9 /* RACUnit.m */,
				D03764C019EDA41200A782A9 /* RACValueTransformer.h */,
				D03764C119EDA41200A782A9 /* RACValueTransformer.m */,
				D03764C219EDA41200A782A9 /* UIActionSheet+RACSignalSupport.h */,
				D03764C319EDA41200A782A9 /* UIActionSheet+RACSignalSupport.m */,
				D03764C419EDA41200A782A9 /* UIAlertView+RACSignalSupport.h */,
				D03764C519EDA41200A782A9 /* UIAlertView+RACSignalSupport.m */,
				D03764C619EDA41200A782A9 /* UIBarButtonItem+RACCommandSupport.h */,
				D03764C719EDA41200A782A9 /* UIBarButtonItem+RACCommandSupport.m */,
				D03764C819EDA41200A782A9 /* UIButton+RACCommandSupport.h */,
				D03764C919EDA41200A782A9 /* UIButton+RACCommandSupport.m */,
				D03764CA19EDA41200A782A9 /* UICollectionReusableView+RACSignalSupport.h */,
				D03764CB19EDA41200A782A9 /* UICollectionReusableView+RACSignalSupport.m */,
				D03764CC19EDA41200A782A9 /* UIControl+RACSignalSupport.h */,
				D03764CD19EDA41200A782A9 /* UIControl+RACSignalSupport.m */,
				D03764CE19EDA41200A782A9 /* UIControl+RACSignalSupportPrivate.h */,
				D03764CF19EDA41200A782A9 /* UIControl+RACSignalSupportPrivate.m */,
				D03764D019EDA41200A782A9 /* UIDatePicker+RACSignalSupport.h */,
				D03764D119EDA41200A782A9 /* UIDatePicker+RACSignalSupport.m */,
				D03764D219EDA41200A782A9 /* UIGestureRecognizer+RACSignalSupport.h */,
				D03764D319EDA41200A782A9 /* UIGestureRecognizer+RACSignalSupport.m */,
				D03764D419EDA41200A782A9 /* UIImagePickerController+RACSignalSupport.h */,
				D03764D519EDA41200A782A9 /* UIImagePickerController+RACSignalSupport.m */,
				D03764D619EDA41200A782A9 /* UIRefreshControl+RACCommandSupport.h */,
				D03764D719EDA41200A782A9 /* UIRefreshControl+RACCommandSupport.m */,
				D03764D819EDA41200A782A9 /* UISegmentedControl+RACSignalSupport.h */,
				D03764D919EDA41200A782A9 /* UISegmentedControl+RACSignalSupport.m */,
				D03764DA19EDA41200A782A9 /* UISlider+RACSignalSupport.h */,
				D03764DB19EDA41200A782A9 /* UISlider+RACSignalSupport.m */,
				D03764DC19EDA41200A782A9 /* UIStepper+RACSignalSupport.h */,
				D03764DD19EDA41200A782A9 /* UIStepper+RACSignalSupport.m */,
				D03764DE19EDA41200A782A9 /* UISwitch+RACSignalSupport.h */,
				D03764DF19EDA41200A782A9 /* UISwitch+RACSignalSupport.m */,
				D03764E019EDA41200A782A9 /* UITableViewCell+RACSignalSupport.h */,
				D03764E119EDA41200A782A9 /* UITableViewCell+RACSignalSupport.m */,
				D03764E219EDA41200A782A9 /* UITableViewHeaderFooterView+RACSignalSupport.h */,
				D03764E319EDA41200A782A9 /* UITableViewHeaderFooterView+RACSignalSupport.m */,
				D03764E419EDA41200A782A9 /* UITextField+RACSignalSupport.h */,
				D03764E519EDA41200A782A9 /* UITextField+RACSignalSupport.m */,
				D03764E619EDA41200A782A9 /* UITextView+RACSignalSupport.h */,
				D03764E719EDA41200A782A9 /* UITextView+RACSignalSupport.m */,
			);
			path = "Objective-C";
			sourceTree = "<group>";
		};
		D037666519EDA57100A782A9 /* extobjc */ = {
			isa = PBXGroup;
			children = (
				D037666619EDA57100A782A9 /* EXTKeyPathCoding.h */,
				D037666719EDA57100A782A9 /* EXTRuntimeExtensions.h */,
				D037666819EDA57100A782A9 /* EXTRuntimeExtensions.m */,
				D037666919EDA57100A782A9 /* EXTScope.h */,
				D037666A19EDA57100A782A9 /* metamacros.h */,
			);
			path = extobjc;
			sourceTree = "<group>";
		};
		D037667519EDA5D900A782A9 /* Objective-C */ = {
			isa = PBXGroup;
			children = (
				D037667619EDA60000A782A9 /* NSControllerRACSupportSpec.m */,
				D037667819EDA60000A782A9 /* NSEnumeratorRACSequenceAdditionsSpec.m */,
				D037667919EDA60000A782A9 /* NSNotificationCenterRACSupportSpec.m */,
				D037667A19EDA60000A782A9 /* NSObjectRACAppKitBindingsSpec.m */,
				D037667B19EDA60000A782A9 /* NSObjectRACDeallocatingSpec.m */,
				D037667C19EDA60000A782A9 /* NSObjectRACLiftingSpec.m */,
				D037667D19EDA60000A782A9 /* NSObjectRACPropertySubscribingExamples.h */,
				D037667E19EDA60000A782A9 /* NSObjectRACPropertySubscribingExamples.m */,
				D037667F19EDA60000A782A9 /* NSObjectRACPropertySubscribingSpec.m */,
				D037668019EDA60000A782A9 /* NSObjectRACSelectorSignalSpec.m */,
				D037668119EDA60000A782A9 /* NSStringRACKeyPathUtilitiesSpec.m */,
				D037668319EDA60000A782A9 /* NSURLConnectionRACSupportSpec.m */,
				D037668419EDA60000A782A9 /* NSUserDefaultsRACSupportSpec.m */,
				D037668619EDA60000A782A9 /* RACBlockTrampolineSpec.m */,
				D037668719EDA60000A782A9 /* RACChannelExamples.h */,
				D037668819EDA60000A782A9 /* RACChannelExamples.m */,
				D037668919EDA60000A782A9 /* RACChannelSpec.m */,
				D037668A19EDA60000A782A9 /* RACCommandSpec.m */,
				D037668B19EDA60000A782A9 /* RACCompoundDisposableSpec.m */,
				D037668C19EDA60000A782A9 /* RACControlCommandExamples.h */,
				D037668D19EDA60000A782A9 /* RACControlCommandExamples.m */,
				D037668E19EDA60000A782A9 /* RACDelegateProxySpec.m */,
				D037668F19EDA60000A782A9 /* RACDisposableSpec.m */,
				D037669019EDA60000A782A9 /* RACEventSpec.m */,
				D037669119EDA60000A782A9 /* RACKVOChannelSpec.m */,
				7A7065831A3F8967001E8354 /* RACKVOProxySpec.m */,
				D037669219EDA60000A782A9 /* RACKVOWrapperSpec.m */,
				D037669319EDA60000A782A9 /* RACMulticastConnectionSpec.m */,
				D037669419EDA60000A782A9 /* RACPropertySignalExamples.h */,
				D037669519EDA60000A782A9 /* RACPropertySignalExamples.m */,
				D037669619EDA60000A782A9 /* RACSchedulerSpec.m */,
				D037669719EDA60000A782A9 /* RACSequenceAdditionsSpec.m */,
				D037669819EDA60000A782A9 /* RACSequenceExamples.h */,
				D037669919EDA60000A782A9 /* RACSequenceExamples.m */,
				D037669A19EDA60000A782A9 /* RACSequenceSpec.m */,
				D037669B19EDA60000A782A9 /* RACSerialDisposableSpec.m */,
				D037669C19EDA60000A782A9 /* RACSignalSpec.m */,
				D037669F19EDA60000A782A9 /* RACStreamExamples.h */,
				D03766A019EDA60000A782A9 /* RACStreamExamples.m */,
				D03766A119EDA60000A782A9 /* RACSubclassObject.h */,
				D03766A219EDA60000A782A9 /* RACSubclassObject.m */,
				D03766A319EDA60000A782A9 /* RACSubjectSpec.m */,
				D03766A419EDA60000A782A9 /* RACSubscriberExamples.h */,
				D03766A519EDA60000A782A9 /* RACSubscriberExamples.m */,
				D03766A619EDA60000A782A9 /* RACSubscriberSpec.m */,
				D03766A719EDA60000A782A9 /* RACSubscriptingAssignmentTrampolineSpec.m */,
				D03766A819EDA60000A782A9 /* RACTargetQueueSchedulerSpec.m */,
				D03766B019EDA60000A782A9 /* RACTupleSpec.m */,
				D03766B219EDA60000A782A9 /* UIActionSheetRACSupportSpec.m */,
				D03766B319EDA60000A782A9 /* UIAlertViewRACSupportSpec.m */,
				D03766B419EDA60000A782A9 /* UIBarButtonItemRACSupportSpec.m */,
				D03766B519EDA60000A782A9 /* UIButtonRACSupportSpec.m */,
				D03766B719EDA60000A782A9 /* UIImagePickerControllerRACSupportSpec.m */,
				D0C3131719EF2D9700984962 /* RACTestExampleScheduler.h */,
				D0C3131819EF2D9700984962 /* RACTestExampleScheduler.m */,
				D0C3131919EF2D9700984962 /* RACTestObject.h */,
				D0C3131A19EF2D9700984962 /* RACTestObject.m */,
				D0C3131B19EF2D9700984962 /* RACTestSchedulerSpec.m */,
				D0C3131C19EF2D9700984962 /* RACTestUIButton.h */,
				D0C3131D19EF2D9700984962 /* RACTestUIButton.m */,
			);
			path = "Objective-C";
			sourceTree = "<group>";
		};
		D03B4A3919F4C25F009E02AC /* Signals */ = {
			isa = PBXGroup;
			children = (
				C7142DBB1CDEA167009F402D /* CocoaAction.swift */,
				CD0C45DD1CC9A288009F5BF0 /* DynamicProperty.swift */,
				4A0E10FE1D2A92720065D310 /* Lifetime.swift */,
<<<<<<< HEAD
=======
				D08C54B01A69A2AC00AD8286 /* Property.swift */,
				D08C54B11A69A2AC00AD8286 /* Signal.swift */,
				D08C54B21A69A2AC00AD8286 /* SignalProducer.swift */,
				9A694EF21D5CE02E009B05BD /* UnidirectionalBinding.swift */,
>>>>>>> 0859e13e
			);
			name = Signals;
			sourceTree = "<group>";
		};
		D03B4A3B19F4C281009E02AC /* Extensions */ = {
			isa = PBXGroup;
			children = (
				9AD0F0691D48BA4800ADFAB7 /* NSObject+KeyValueObserving.swift */,
			);
			name = Extensions;
			sourceTree = "<group>";
		};
		D04725E019E49ED7006002AA = {
			isa = PBXGroup;
			children = (
				D04725EC19E49ED7006002AA /* ReactiveCocoa */,
				D04725F919E49ED7006002AA /* ReactiveCocoaTests */,
				D047262519E49FE8006002AA /* Configuration */,
				D04725EB19E49ED7006002AA /* Products */,
				BE330A0D1D634F1E00806963 /* Frameworks */,
			);
			sourceTree = "<group>";
			usesTabs = 1;
		};
		D04725EB19E49ED7006002AA /* Products */ = {
			isa = PBXGroup;
			children = (
				D04725EA19E49ED7006002AA /* ReactiveCocoa.framework */,
				D04725F519E49ED7006002AA /* ReactiveCocoaTests.xctest */,
				D047260C19E49F82006002AA /* ReactiveCocoa.framework */,
				D047261619E49F82006002AA /* ReactiveCocoaTests.xctest */,
				A9B315541B3940610001CB9C /* ReactiveCocoa.framework */,
				57A4D2411BA13D7A00F7D4B1 /* ReactiveCocoa.framework */,
				7DFBED031CDB8C9500EE435B /* ReactiveCocoaTests.xctest */,
			);
			name = Products;
			sourceTree = "<group>";
		};
		D04725EC19E49ED7006002AA /* ReactiveCocoa */ = {
			isa = PBXGroup;
			children = (
				D04725EF19E49ED7006002AA /* ReactiveCocoa.h */,
				D0C312B919EF2A3000984962 /* Swift */,
				D037642919EDA3B600A782A9 /* Objective-C */,
				D04725ED19E49ED7006002AA /* Supporting Files */,
			);
			path = ReactiveCocoa;
			sourceTree = "<group>";
		};
		D04725ED19E49ED7006002AA /* Supporting Files */ = {
			isa = PBXGroup;
			children = (
				CDC42E2E1AE7AB8B00965373 /* Result.framework */,
				D04725EE19E49ED7006002AA /* Info.plist */,
			);
			name = "Supporting Files";
			sourceTree = "<group>";
		};
		D04725F919E49ED7006002AA /* ReactiveCocoaTests */ = {
			isa = PBXGroup;
			children = (
				D0C312ED19EF2A6F00984962 /* Swift */,
				D037667519EDA5D900A782A9 /* Objective-C */,
				D04725FA19E49ED7006002AA /* Supporting Files */,
			);
			path = ReactiveCocoaTests;
			sourceTree = "<group>";
		};
		D04725FA19E49ED7006002AA /* Supporting Files */ = {
			isa = PBXGroup;
			children = (
				D05E662419EDD82000904ACA /* Nimble.framework */,
				D037672B19EDA75D00A782A9 /* Quick.framework */,
				D03766B119EDA60000A782A9 /* test-data.json */,
				BFA6B94A1A76044800C846D1 /* SignalProducerNimbleMatchers.swift */,
				D04725FB19E49ED7006002AA /* Info.plist */,
			);
			name = "Supporting Files";
			sourceTree = "<group>";
		};
		D047262519E49FE8006002AA /* Configuration */ = {
			isa = PBXGroup;
			children = (
				D047262619E49FE8006002AA /* Base */,
				D047263119E49FE8006002AA /* iOS */,
				D047263619E49FE8006002AA /* Mac OS X */,
				A97451321B3A935E00F48E55 /* watchOS */,
				57A4D2431BA13F9700F7D4B1 /* tvOS */,
				D047263C19E49FE8006002AA /* README.md */,
			);
			name = Configuration;
			path = Carthage/Checkouts/xcconfigs;
			sourceTree = "<group>";
		};
		D047262619E49FE8006002AA /* Base */ = {
			isa = PBXGroup;
			children = (
				D047262719E49FE8006002AA /* Common.xcconfig */,
				D047262819E49FE8006002AA /* Configurations */,
				D047262D19E49FE8006002AA /* Targets */,
			);
			path = Base;
			sourceTree = "<group>";
		};
		D047262819E49FE8006002AA /* Configurations */ = {
			isa = PBXGroup;
			children = (
				D047262919E49FE8006002AA /* Debug.xcconfig */,
				D047262A19E49FE8006002AA /* Profile.xcconfig */,
				D047262B19E49FE8006002AA /* Release.xcconfig */,
				D047262C19E49FE8006002AA /* Test.xcconfig */,
			);
			path = Configurations;
			sourceTree = "<group>";
		};
		D047262D19E49FE8006002AA /* Targets */ = {
			isa = PBXGroup;
			children = (
				D047262E19E49FE8006002AA /* Application.xcconfig */,
				D047262F19E49FE8006002AA /* Framework.xcconfig */,
				D047263019E49FE8006002AA /* StaticLibrary.xcconfig */,
			);
			path = Targets;
			sourceTree = "<group>";
		};
		D047263119E49FE8006002AA /* iOS */ = {
			isa = PBXGroup;
			children = (
				D047263219E49FE8006002AA /* iOS-Application.xcconfig */,
				D047263319E49FE8006002AA /* iOS-Base.xcconfig */,
				D047263419E49FE8006002AA /* iOS-Framework.xcconfig */,
				D047263519E49FE8006002AA /* iOS-StaticLibrary.xcconfig */,
			);
			path = iOS;
			sourceTree = "<group>";
		};
		D047263619E49FE8006002AA /* Mac OS X */ = {
			isa = PBXGroup;
			children = (
				D047263719E49FE8006002AA /* Mac-Application.xcconfig */,
				D047263819E49FE8006002AA /* Mac-Base.xcconfig */,
				D047263919E49FE8006002AA /* Mac-DynamicLibrary.xcconfig */,
				D047263A19E49FE8006002AA /* Mac-Framework.xcconfig */,
				D047263B19E49FE8006002AA /* Mac-StaticLibrary.xcconfig */,
			);
			path = "Mac OS X";
			sourceTree = "<group>";
		};
		D0C312B919EF2A3000984962 /* Swift */ = {
			isa = PBXGroup;
			children = (
				D0C312C419EF2A5800984962 /* ObjectiveCBridging.swift */,
				D03B4A3919F4C25F009E02AC /* Signals */,
				D03B4A3B19F4C281009E02AC /* Extensions */,
			);
			path = Swift;
			sourceTree = "<group>";
		};
		D0C312ED19EF2A6F00984962 /* Swift */ = {
			isa = PBXGroup;
			children = (
				CD8401821CEE8ED7009F0ABF /* CocoaActionSpec.swift */,
				D0A2260D1A72F16D00D33B74 /* DynamicPropertySpec.swift */,
				D0A226101A72F30B00D33B74 /* ObjectiveCBridgingSpec.swift */,
				B696FB801A7640C00075236D /* TestError.swift */,
				9A1E72B91D4DE96500CC20C3 /* KeyValueObservingSpec.swift */,
			);
			path = Swift;
			sourceTree = "<group>";
		};
/* End PBXGroup section */

/* Begin PBXHeadersBuildPhase section */
		57A4D2091BA13D7A00F7D4B1 /* Headers */ = {
			isa = PBXHeadersBuildPhase;
			buildActionMask = 2147483647;
			files = (
				57A4D20A1BA13D7A00F7D4B1 /* ReactiveCocoa.h in Headers */,
				57A4D20B1BA13D7A00F7D4B1 /* EXTKeyPathCoding.h in Headers */,
				A1046B7D1BFF5664004D8045 /* EXTRuntimeExtensions.h in Headers */,
				57A4D20C1BA13D7A00F7D4B1 /* EXTScope.h in Headers */,
				57A4D20D1BA13D7A00F7D4B1 /* metamacros.h in Headers */,
				57A4D20E1BA13D7A00F7D4B1 /* NSArray+RACSequenceAdditions.h in Headers */,
				57A4D20F1BA13D7A00F7D4B1 /* NSData+RACSupport.h in Headers */,
				BEBDD6E51CDC292D009A75A9 /* RACDelegateProxy.h in Headers */,
				57A4D2101BA13D7A00F7D4B1 /* NSDictionary+RACSequenceAdditions.h in Headers */,
				57A4D2111BA13D7A00F7D4B1 /* NSEnumerator+RACSequenceAdditions.h in Headers */,
				57A4D2121BA13D7A00F7D4B1 /* NSFileHandle+RACSupport.h in Headers */,
				57A4D2131BA13D7A00F7D4B1 /* NSIndexSet+RACSequenceAdditions.h in Headers */,
				57A4D2141BA13D7A00F7D4B1 /* NSNotificationCenter+RACSupport.h in Headers */,
				57A4D2151BA13D7A00F7D4B1 /* NSObject+RACDeallocating.h in Headers */,
				57A4D2161BA13D7A00F7D4B1 /* NSObject+RACLifting.h in Headers */,
				57A4D2171BA13D7A00F7D4B1 /* NSObject+RACPropertySubscribing.h in Headers */,
				57DC89A01C5066D400E367B7 /* UIGestureRecognizer+RACSignalSupport.h in Headers */,
				57A4D2181BA13D7A00F7D4B1 /* NSObject+RACSelectorSignal.h in Headers */,
				57A4D2191BA13D7A00F7D4B1 /* NSOrderedSet+RACSequenceAdditions.h in Headers */,
				57A4D21A1BA13D7A00F7D4B1 /* NSSet+RACSequenceAdditions.h in Headers */,
				57A4D21B1BA13D7A00F7D4B1 /* NSString+RACSequenceAdditions.h in Headers */,
				57A4D21C1BA13D7A00F7D4B1 /* NSString+RACSupport.h in Headers */,
				57A4D21E1BA13D7A00F7D4B1 /* NSUserDefaults+RACSupport.h in Headers */,
				57A4D21F1BA13D7A00F7D4B1 /* RACBehaviorSubject.h in Headers */,
				57A4D2201BA13D7A00F7D4B1 /* RACChannel.h in Headers */,
				57A4D2211BA13D7A00F7D4B1 /* RACCommand.h in Headers */,
				57A4D2221BA13D7A00F7D4B1 /* RACCompoundDisposable.h in Headers */,
				57A4D2231BA13D7A00F7D4B1 /* RACDisposable.h in Headers */,
				57A4D2241BA13D7A00F7D4B1 /* RACEvent.h in Headers */,
				7DFBED6F1CDB926400EE435B /* UIBarButtonItem+RACCommandSupport.h in Headers */,
				57A4D2251BA13D7A00F7D4B1 /* RACGroupedSignal.h in Headers */,
				57A4D2261BA13D7A00F7D4B1 /* RACKVOChannel.h in Headers */,
				57A4D2271BA13D7A00F7D4B1 /* RACMulticastConnection.h in Headers */,
				57A4D2281BA13D7A00F7D4B1 /* RACQueueScheduler.h in Headers */,
				57DC89A51C50675700E367B7 /* UITextField+RACSignalSupport.h in Headers */,
				57A4D2291BA13D7A00F7D4B1 /* RACQueueScheduler+Subclass.h in Headers */,
				57A4D22A1BA13D7A00F7D4B1 /* RACReplaySubject.h in Headers */,
				57DC89A21C50673C00E367B7 /* UISegmentedControl+RACSignalSupport.h in Headers */,
				57A4D22B1BA13D7A00F7D4B1 /* RACScheduler.h in Headers */,
				57DC89A41C50674D00E367B7 /* UITableViewHeaderFooterView+RACSignalSupport.h in Headers */,
				57A4D22C1BA13D7A00F7D4B1 /* RACScheduler+Subclass.h in Headers */,
				57DC89A11C50672B00E367B7 /* UIControl+RACSignalSupport.h in Headers */,
				57A4D22D1BA13D7A00F7D4B1 /* RACScopedDisposable.h in Headers */,
				57DC89A31C50674300E367B7 /* UITableViewCell+RACSignalSupport.h in Headers */,
				57A4D22E1BA13D7A00F7D4B1 /* RACSequence.h in Headers */,
				57A4D22F1BA13D7A00F7D4B1 /* RACSerialDisposable.h in Headers */,
				57A4D2301BA13D7A00F7D4B1 /* RACSignal.h in Headers */,
				57DC89A81C50679E00E367B7 /* UICollectionReusableView+RACSignalSupport.h in Headers */,
				57DC89A71C50679700E367B7 /* UIButton+RACCommandSupport.h in Headers */,
				57A4D2311BA13D7A00F7D4B1 /* RACSignal+Operations.h in Headers */,
				57A4D2321BA13D7A00F7D4B1 /* RACStream.h in Headers */,
				57A4D2331BA13D7A00F7D4B1 /* RACSubject.h in Headers */,
				57A4D2341BA13D7A00F7D4B1 /* RACSubscriber.h in Headers */,
				57A4D2351BA13D7A00F7D4B1 /* RACSubscriptingAssignmentTrampoline.h in Headers */,
				57A4D2361BA13D7A00F7D4B1 /* RACTargetQueueScheduler.h in Headers */,
				57A4D2371BA13D7A00F7D4B1 /* RACTestScheduler.h in Headers */,
				57A4D2381BA13D7A00F7D4B1 /* RACTuple.h in Headers */,
				57DC89A61C50675F00E367B7 /* UITextView+RACSignalSupport.h in Headers */,
				57A4D2391BA13D7A00F7D4B1 /* RACUnit.h in Headers */,
			);
			runOnlyForDeploymentPostprocessing = 0;
		};
		A9B315511B3940610001CB9C /* Headers */ = {
			isa = PBXHeadersBuildPhase;
			buildActionMask = 2147483647;
			files = (
				A9B315CA1B3940AB0001CB9C /* ReactiveCocoa.h in Headers */,
				A9B315CB1B3940AB0001CB9C /* EXTKeyPathCoding.h in Headers */,
				A1046B7C1BFF5662004D8045 /* EXTRuntimeExtensions.h in Headers */,
				A9B315CD1B3940AB0001CB9C /* EXTScope.h in Headers */,
				A9B315CE1B3940AB0001CB9C /* metamacros.h in Headers */,
				A9B315D01B3940AB0001CB9C /* NSArray+RACSequenceAdditions.h in Headers */,
				A9B315D31B3940AB0001CB9C /* NSData+RACSupport.h in Headers */,
				A9B315D41B3940AB0001CB9C /* NSDictionary+RACSequenceAdditions.h in Headers */,
				A9B315D51B3940AB0001CB9C /* NSEnumerator+RACSequenceAdditions.h in Headers */,
				A9B315D61B3940AB0001CB9C /* NSFileHandle+RACSupport.h in Headers */,
				A9B315D71B3940AB0001CB9C /* NSIndexSet+RACSequenceAdditions.h in Headers */,
				A9B315D91B3940AB0001CB9C /* NSNotificationCenter+RACSupport.h in Headers */,
				A9B315DB1B3940AB0001CB9C /* NSObject+RACDeallocating.h in Headers */,
				A9B315DE1B3940AB0001CB9C /* NSObject+RACLifting.h in Headers */,
				A9B315DF1B3940AB0001CB9C /* NSObject+RACPropertySubscribing.h in Headers */,
				A9B315E01B3940AB0001CB9C /* NSObject+RACSelectorSignal.h in Headers */,
				A9B315E11B3940AB0001CB9C /* NSOrderedSet+RACSequenceAdditions.h in Headers */,
				A9B315E21B3940AB0001CB9C /* NSSet+RACSequenceAdditions.h in Headers */,
				A9B315E41B3940AB0001CB9C /* NSString+RACSequenceAdditions.h in Headers */,
				A9B315E51B3940AB0001CB9C /* NSString+RACSupport.h in Headers */,
				A9B315E81B3940AB0001CB9C /* NSUserDefaults+RACSupport.h in Headers */,
				A9B315EA1B3940AB0001CB9C /* RACBehaviorSubject.h in Headers */,
				A9B315EC1B3940AB0001CB9C /* RACChannel.h in Headers */,
				A9B315ED1B3940AC0001CB9C /* RACCommand.h in Headers */,
				A9B315EE1B3940AC0001CB9C /* RACCompoundDisposable.h in Headers */,
				A9B315F01B3940AC0001CB9C /* RACDisposable.h in Headers */,
				A9B315F71B3940AC0001CB9C /* RACEvent.h in Headers */,
				BEBDD6E61CDC292D009A75A9 /* RACDelegateProxy.h in Headers */,
				A9B315F81B3940AC0001CB9C /* RACGroupedSignal.h in Headers */,
				A9B315FB1B3940AC0001CB9C /* RACKVOChannel.h in Headers */,
				A9B315FE1B3940AC0001CB9C /* RACMulticastConnection.h in Headers */,
				A9B316021B3940AD0001CB9C /* RACQueueScheduler.h in Headers */,
				A9B316031B3940AD0001CB9C /* RACQueueScheduler+Subclass.h in Headers */,
				A9B316041B3940AD0001CB9C /* RACReplaySubject.h in Headers */,
				A9B316061B3940AD0001CB9C /* RACScheduler.h in Headers */,
				A9B316081B3940AD0001CB9C /* RACScheduler+Subclass.h in Headers */,
				A9B316091B3940AD0001CB9C /* RACScopedDisposable.h in Headers */,
				A9B3160A1B3940AD0001CB9C /* RACSequence.h in Headers */,
				A9B3160B1B3940AD0001CB9C /* RACSerialDisposable.h in Headers */,
				A9B3160C1B3940AE0001CB9C /* RACSignal.h in Headers */,
				A9B3160D1B3940AE0001CB9C /* RACSignal+Operations.h in Headers */,
				A9B3160F1B3940AE0001CB9C /* RACStream.h in Headers */,
				A9B316121B3940AE0001CB9C /* RACSubject.h in Headers */,
				A9B316131B3940AE0001CB9C /* RACSubscriber.h in Headers */,
				A9B316151B3940AE0001CB9C /* RACSubscriptingAssignmentTrampoline.h in Headers */,
				A9B316171B3940AF0001CB9C /* RACTargetQueueScheduler.h in Headers */,
				A9B316181B3940AF0001CB9C /* RACTestScheduler.h in Headers */,
				A9B316191B3940AF0001CB9C /* RACTuple.h in Headers */,
				A9B3161C1B3940AF0001CB9C /* RACUnit.h in Headers */,
			);
			runOnlyForDeploymentPostprocessing = 0;
		};
		D04725E719E49ED7006002AA /* Headers */ = {
			isa = PBXHeadersBuildPhase;
			buildActionMask = 2147483647;
			files = (
				D04725F019E49ED7006002AA /* ReactiveCocoa.h in Headers */,
				D037652019EDA41200A782A9 /* NSObject+RACLifting.h in Headers */,
				D03764EC19EDA41200A782A9 /* NSControl+RACCommandSupport.h in Headers */,
				D037655C19EDA41200A782A9 /* RACChannel.h in Headers */,
				D03765EE19EDA41200A782A9 /* RACSubscriber.h in Headers */,
				D03765D219EDA41200A782A9 /* RACSignal.h in Headers */,
				D037650419EDA41200A782A9 /* NSIndexSet+RACSequenceAdditions.h in Headers */,
				D037659A19EDA41200A782A9 /* RACKVOChannel.h in Headers */,
				D037651419EDA41200A782A9 /* NSObject+RACDeallocating.h in Headers */,
				D037650C19EDA41200A782A9 /* NSNotificationCenter+RACSupport.h in Headers */,
				D037667319EDA57100A782A9 /* metamacros.h in Headers */,
				D037666B19EDA57100A782A9 /* EXTKeyPathCoding.h in Headers */,
				D03765F419EDA41200A782A9 /* RACSubscriptingAssignmentTrampoline.h in Headers */,
				D03765C419EDA41200A782A9 /* RACScheduler+Subclass.h in Headers */,
				D037656E19EDA41200A782A9 /* RACDisposable.h in Headers */,
				D03765B019EDA41200A782A9 /* RACQueueScheduler.h in Headers */,
				BEBDD6E81CDC292F009A75A9 /* RACDelegateProxy.h in Headers */,
				D037652419EDA41200A782A9 /* NSObject+RACPropertySubscribing.h in Headers */,
				D037650019EDA41200A782A9 /* NSFileHandle+RACSupport.h in Headers */,
				D037653019EDA41200A782A9 /* NSSet+RACSequenceAdditions.h in Headers */,
				D037654019EDA41200A782A9 /* NSText+RACSignalSupport.h in Headers */,
				D03765E019EDA41200A782A9 /* RACStream.h in Headers */,
				D03765FC19EDA41200A782A9 /* RACTargetQueueScheduler.h in Headers */,
				D03765B419EDA41200A782A9 /* RACQueueScheduler+Subclass.h in Headers */,
				D037661019EDA41200A782A9 /* RACUnit.h in Headers */,
				D037656419EDA41200A782A9 /* RACCompoundDisposable.h in Headers */,
				D03764F419EDA41200A782A9 /* NSData+RACSupport.h in Headers */,
				D03764FC19EDA41200A782A9 /* NSEnumerator+RACSequenceAdditions.h in Headers */,
				D03765CA19EDA41200A782A9 /* RACSequence.h in Headers */,
				D037672719EDA63400A782A9 /* RACBehaviorSubject.h in Headers */,
				D037653C19EDA41200A782A9 /* NSString+RACSupport.h in Headers */,
				D03765CE19EDA41200A782A9 /* RACSerialDisposable.h in Headers */,
				D03765D619EDA41200A782A9 /* RACSignal+Operations.h in Headers */,
				D03765B619EDA41200A782A9 /* RACReplaySubject.h in Headers */,
				D03765A219EDA41200A782A9 /* RACMulticastConnection.h in Headers */,
				D037658E19EDA41200A782A9 /* RACGroupedSignal.h in Headers */,
				D037654819EDA41200A782A9 /* NSUserDefaults+RACSupport.h in Headers */,
				D03765BE19EDA41200A782A9 /* RACScheduler.h in Headers */,
				D037656019EDA41200A782A9 /* RACCommand.h in Headers */,
				D037660419EDA41200A782A9 /* RACTuple.h in Headers */,
				D03765C619EDA41200A782A9 /* RACScopedDisposable.h in Headers */,
				D037660019EDA41200A782A9 /* RACTestScheduler.h in Headers */,
				D037652C19EDA41200A782A9 /* NSOrderedSet+RACSequenceAdditions.h in Headers */,
				D03764F019EDA41200A782A9 /* NSControl+RACTextSignalSupport.h in Headers */,
				D03765EA19EDA41200A782A9 /* RACSubject.h in Headers */,
				A1046B7A1BFF5661004D8045 /* EXTRuntimeExtensions.h in Headers */,
				D037652819EDA41200A782A9 /* NSObject+RACSelectorSignal.h in Headers */,
				D037654419EDA41200A782A9 /* NSURLConnection+RACSupport.h in Headers */,
				D03764E819EDA41200A782A9 /* NSArray+RACSequenceAdditions.h in Headers */,
				D037651019EDA41200A782A9 /* NSObject+RACAppKitBindings.h in Headers */,
				D037658A19EDA41200A782A9 /* RACEvent.h in Headers */,
				D037667119EDA57100A782A9 /* EXTScope.h in Headers */,
				D037653819EDA41200A782A9 /* NSString+RACSequenceAdditions.h in Headers */,
				D03764F819EDA41200A782A9 /* NSDictionary+RACSequenceAdditions.h in Headers */,
			);
			runOnlyForDeploymentPostprocessing = 0;
		};
		D047260919E49F82006002AA /* Headers */ = {
			isa = PBXHeadersBuildPhase;
			buildActionMask = 2147483647;
			files = (
				D037664519EDA41200A782A9 /* UISegmentedControl+RACSignalSupport.h in Headers */,
				D037666419EDA43C00A782A9 /* ReactiveCocoa.h in Headers */,
				D037652519EDA41200A782A9 /* NSObject+RACPropertySubscribing.h in Headers */,
				D03765B119EDA41200A782A9 /* RACQueueScheduler.h in Headers */,
				D037662519EDA41200A782A9 /* UIButton+RACCommandSupport.h in Headers */,
				D037672819EDA63500A782A9 /* RACBehaviorSubject.h in Headers */,
				D037660119EDA41200A782A9 /* RACTestScheduler.h in Headers */,
				D03765A319EDA41200A782A9 /* RACMulticastConnection.h in Headers */,
				D03765B719EDA41200A782A9 /* RACReplaySubject.h in Headers */,
				D037663D19EDA41200A782A9 /* UIImagePickerController+RACSignalSupport.h in Headers */,
				D037656F19EDA41200A782A9 /* RACDisposable.h in Headers */,
				314304171ACA8B1E00595017 /* MKAnnotationView+RACSignalSupport.h in Headers */,
				D037654519EDA41200A782A9 /* NSURLConnection+RACSupport.h in Headers */,
				D037661D19EDA41200A782A9 /* UIAlertView+RACSignalSupport.h in Headers */,
				D037650D19EDA41200A782A9 /* NSNotificationCenter+RACSupport.h in Headers */,
				D037650119EDA41200A782A9 /* NSFileHandle+RACSupport.h in Headers */,
				D037666119EDA41200A782A9 /* UITextView+RACSignalSupport.h in Headers */,
				D037659B19EDA41200A782A9 /* RACKVOChannel.h in Headers */,
				D037652D19EDA41200A782A9 /* NSOrderedSet+RACSequenceAdditions.h in Headers */,
				D03764F919EDA41200A782A9 /* NSDictionary+RACSequenceAdditions.h in Headers */,
				D037667219EDA57100A782A9 /* EXTScope.h in Headers */,
				D037663519EDA41200A782A9 /* UIDatePicker+RACSignalSupport.h in Headers */,
				D037667419EDA57100A782A9 /* metamacros.h in Headers */,
				D03764FD19EDA41200A782A9 /* NSEnumerator+RACSequenceAdditions.h in Headers */,
				D037652119EDA41200A782A9 /* NSObject+RACLifting.h in Headers */,
				D037665919EDA41200A782A9 /* UITableViewHeaderFooterView+RACSignalSupport.h in Headers */,
				D037656519EDA41200A782A9 /* RACCompoundDisposable.h in Headers */,
				D037653D19EDA41200A782A9 /* NSString+RACSupport.h in Headers */,
				D037662919EDA41200A782A9 /* UICollectionReusableView+RACSignalSupport.h in Headers */,
				D037660519EDA41200A782A9 /* RACTuple.h in Headers */,
				D037665519EDA41200A782A9 /* UITableViewCell+RACSignalSupport.h in Headers */,
				D03764F519EDA41200A782A9 /* NSData+RACSupport.h in Headers */,
				D037653919EDA41200A782A9 /* NSString+RACSequenceAdditions.h in Headers */,
				D037651519EDA41200A782A9 /* NSObject+RACDeallocating.h in Headers */,
				D037658F19EDA41200A782A9 /* RACGroupedSignal.h in Headers */,
				D03765C519EDA41200A782A9 /* RACScheduler+Subclass.h in Headers */,
				D03765E119EDA41200A782A9 /* RACStream.h in Headers */,
				D03765D719EDA41200A782A9 /* RACSignal+Operations.h in Headers */,
				D037665D19EDA41200A782A9 /* UITextField+RACSignalSupport.h in Headers */,
				D037664919EDA41200A782A9 /* UISlider+RACSignalSupport.h in Headers */,
				D03765BF19EDA41200A782A9 /* RACScheduler.h in Headers */,
				D03764E919EDA41200A782A9 /* NSArray+RACSequenceAdditions.h in Headers */,
				D037654919EDA41200A782A9 /* NSUserDefaults+RACSupport.h in Headers */,
				D037663919EDA41200A782A9 /* UIGestureRecognizer+RACSignalSupport.h in Headers */,
				D037653119EDA41200A782A9 /* NSSet+RACSequenceAdditions.h in Headers */,
				D03765CB19EDA41200A782A9 /* RACSequence.h in Headers */,
				D037662D19EDA41200A782A9 /* UIControl+RACSignalSupport.h in Headers */,
				D037666C19EDA57100A782A9 /* EXTKeyPathCoding.h in Headers */,
				D037658B19EDA41200A782A9 /* RACEvent.h in Headers */,
				D03765CF19EDA41200A782A9 /* RACSerialDisposable.h in Headers */,
				D037650519EDA41200A782A9 /* NSIndexSet+RACSequenceAdditions.h in Headers */,
				D037655D19EDA41200A782A9 /* RACChannel.h in Headers */,
				D03765B519EDA41200A782A9 /* RACQueueScheduler+Subclass.h in Headers */,
				D037665119EDA41200A782A9 /* UISwitch+RACSignalSupport.h in Headers */,
				D037664119EDA41200A782A9 /* UIRefreshControl+RACCommandSupport.h in Headers */,
				D037652919EDA41200A782A9 /* NSObject+RACSelectorSignal.h in Headers */,
				D03765D319EDA41200A782A9 /* RACSignal.h in Headers */,
				D03765F519EDA41200A782A9 /* RACSubscriptingAssignmentTrampoline.h in Headers */,
				D03765C719EDA41200A782A9 /* RACScopedDisposable.h in Headers */,
				A1046B7B1BFF5662004D8045 /* EXTRuntimeExtensions.h in Headers */,
				D037661119EDA41200A782A9 /* RACUnit.h in Headers */,
				D03765FD19EDA41200A782A9 /* RACTargetQueueScheduler.h in Headers */,
				D037661919EDA41200A782A9 /* UIActionSheet+RACSignalSupport.h in Headers */,
				D037664D19EDA41200A782A9 /* UIStepper+RACSignalSupport.h in Headers */,
				D037662119EDA41200A782A9 /* UIBarButtonItem+RACCommandSupport.h in Headers */,
				D03765EB19EDA41200A782A9 /* RACSubject.h in Headers */,
				BEBDD6E71CDC292E009A75A9 /* RACDelegateProxy.h in Headers */,
				D037656119EDA41200A782A9 /* RACCommand.h in Headers */,
				D03765EF19EDA41200A782A9 /* RACSubscriber.h in Headers */,
			);
			runOnlyForDeploymentPostprocessing = 0;
		};
/* End PBXHeadersBuildPhase section */

/* Begin PBXNativeTarget section */
		57A4D1AF1BA13D7A00F7D4B1 /* ReactiveCocoa-tvOS */ = {
			isa = PBXNativeTarget;
			buildConfigurationList = 57A4D23C1BA13D7A00F7D4B1 /* Build configuration list for PBXNativeTarget "ReactiveCocoa-tvOS" */;
			buildPhases = (
				57A4D1B01BA13D7A00F7D4B1 /* Sources */,
				57A4D2071BA13D7A00F7D4B1 /* Frameworks */,
				57A4D2091BA13D7A00F7D4B1 /* Headers */,
				57A4D23B1BA13D7A00F7D4B1 /* Resources */,
			);
			buildRules = (
			);
			dependencies = (
			);
			name = "ReactiveCocoa-tvOS";
			productName = ReactiveCocoa;
			productReference = 57A4D2411BA13D7A00F7D4B1 /* ReactiveCocoa.framework */;
			productType = "com.apple.product-type.framework";
		};
		7DFBED021CDB8C9500EE435B /* ReactiveCocoa-tvOSTests */ = {
			isa = PBXNativeTarget;
			buildConfigurationList = 7DFBED0F1CDB8C9500EE435B /* Build configuration list for PBXNativeTarget "ReactiveCocoa-tvOSTests" */;
			buildPhases = (
				7DFBECFF1CDB8C9500EE435B /* Sources */,
				7DFBED001CDB8C9500EE435B /* Frameworks */,
				7DFBED011CDB8C9500EE435B /* Resources */,
				7DFBED151CDB8CEC00EE435B /* Copy Frameworks */,
			);
			buildRules = (
			);
			dependencies = (
				7DFBED0A1CDB8C9500EE435B /* PBXTargetDependency */,
			);
			name = "ReactiveCocoa-tvOSTests";
			productName = "ReactiveCocoa-tvOSTests";
			productReference = 7DFBED031CDB8C9500EE435B /* ReactiveCocoaTests.xctest */;
			productType = "com.apple.product-type.bundle.unit-test";
		};
		A9B315531B3940610001CB9C /* ReactiveCocoa-watchOS */ = {
			isa = PBXNativeTarget;
			buildConfigurationList = A9B3155D1B3940610001CB9C /* Build configuration list for PBXNativeTarget "ReactiveCocoa-watchOS" */;
			buildPhases = (
				A9B3154F1B3940610001CB9C /* Sources */,
				A9B315501B3940610001CB9C /* Frameworks */,
				A9B315511B3940610001CB9C /* Headers */,
				A9B315521B3940610001CB9C /* Resources */,
			);
			buildRules = (
			);
			dependencies = (
			);
			name = "ReactiveCocoa-watchOS";
			productName = ReactiveCocoa;
			productReference = A9B315541B3940610001CB9C /* ReactiveCocoa.framework */;
			productType = "com.apple.product-type.framework";
		};
		D04725E919E49ED7006002AA /* ReactiveCocoa-macOS */ = {
			isa = PBXNativeTarget;
			buildConfigurationList = D047260019E49ED7006002AA /* Build configuration list for PBXNativeTarget "ReactiveCocoa-macOS" */;
			buildPhases = (
				D04725E519E49ED7006002AA /* Sources */,
				D04725E619E49ED7006002AA /* Frameworks */,
				D04725E719E49ED7006002AA /* Headers */,
				D04725E819E49ED7006002AA /* Resources */,
			);
			buildRules = (
			);
			dependencies = (
			);
			name = "ReactiveCocoa-macOS";
			productName = ReactiveCocoa;
			productReference = D04725EA19E49ED7006002AA /* ReactiveCocoa.framework */;
			productType = "com.apple.product-type.framework";
		};
		D04725F419E49ED7006002AA /* ReactiveCocoa-macOSTests */ = {
			isa = PBXNativeTarget;
			buildConfigurationList = D047260319E49ED7006002AA /* Build configuration list for PBXNativeTarget "ReactiveCocoa-macOSTests" */;
			buildPhases = (
				D04725F119E49ED7006002AA /* Sources */,
				D04725F219E49ED7006002AA /* Frameworks */,
				D04725F319E49ED7006002AA /* Resources */,
			);
			buildRules = (
			);
			dependencies = (
				D04725F819E49ED7006002AA /* PBXTargetDependency */,
			);
			name = "ReactiveCocoa-macOSTests";
			productName = ReactiveCocoaTests;
			productReference = D04725F519E49ED7006002AA /* ReactiveCocoaTests.xctest */;
			productType = "com.apple.product-type.bundle.unit-test";
		};
		D047260B19E49F82006002AA /* ReactiveCocoa-iOS */ = {
			isa = PBXNativeTarget;
			buildConfigurationList = D047261F19E49F82006002AA /* Build configuration list for PBXNativeTarget "ReactiveCocoa-iOS" */;
			buildPhases = (
				D047260719E49F82006002AA /* Sources */,
				D047260819E49F82006002AA /* Frameworks */,
				D047260919E49F82006002AA /* Headers */,
				D047260A19E49F82006002AA /* Resources */,
			);
			buildRules = (
			);
			dependencies = (
			);
			name = "ReactiveCocoa-iOS";
			productName = ReactiveCocoa;
			productReference = D047260C19E49F82006002AA /* ReactiveCocoa.framework */;
			productType = "com.apple.product-type.framework";
		};
		D047261519E49F82006002AA /* ReactiveCocoa-iOSTests */ = {
			isa = PBXNativeTarget;
			buildConfigurationList = D047262219E49F82006002AA /* Build configuration list for PBXNativeTarget "ReactiveCocoa-iOSTests" */;
			buildPhases = (
				D047261219E49F82006002AA /* Sources */,
				D047261319E49F82006002AA /* Frameworks */,
				D047261419E49F82006002AA /* Resources */,
				D01B7B6119EDD8F600D26E01 /* Copy Frameworks */,
			);
			buildRules = (
			);
			dependencies = (
				D047261919E49F82006002AA /* PBXTargetDependency */,
			);
			name = "ReactiveCocoa-iOSTests";
			productName = ReactiveCocoaTests;
			productReference = D047261619E49F82006002AA /* ReactiveCocoaTests.xctest */;
			productType = "com.apple.product-type.bundle.unit-test";
		};
/* End PBXNativeTarget section */

/* Begin PBXProject section */
		D04725E119E49ED7006002AA /* Project object */ = {
			isa = PBXProject;
			attributes = {
				LastSwiftUpdateCheck = 0730;
				LastUpgradeCheck = 0800;
				ORGANIZATIONNAME = GitHub;
				TargetAttributes = {
					57A4D1AF1BA13D7A00F7D4B1 = {
						LastSwiftMigration = 0800;
					};
					7DFBED021CDB8C9500EE435B = {
						CreatedOnToolsVersion = 7.3.1;
						LastSwiftMigration = 0800;
					};
					A9B315531B3940610001CB9C = {
						CreatedOnToolsVersion = 7.0;
						LastSwiftMigration = 0800;
					};
					D04725E919E49ED7006002AA = {
						CreatedOnToolsVersion = 6.1;
						LastSwiftMigration = 0800;
					};
					D04725F419E49ED7006002AA = {
						CreatedOnToolsVersion = 6.1;
						LastSwiftMigration = 0800;
					};
					D047260B19E49F82006002AA = {
						CreatedOnToolsVersion = 6.1;
						LastSwiftMigration = 0800;
					};
					D047261519E49F82006002AA = {
						CreatedOnToolsVersion = 6.1;
						LastSwiftMigration = 0800;
					};
				};
			};
			buildConfigurationList = D04725E419E49ED7006002AA /* Build configuration list for PBXProject "ReactiveCocoa" */;
			compatibilityVersion = "Xcode 3.2";
			developmentRegion = English;
			hasScannedForEncodings = 0;
			knownRegions = (
				en,
			);
			mainGroup = D04725E019E49ED7006002AA;
			productRefGroup = D04725EB19E49ED7006002AA /* Products */;
			projectDirPath = "";
			projectRoot = "";
			targets = (
				D04725E919E49ED7006002AA /* ReactiveCocoa-macOS */,
				D04725F419E49ED7006002AA /* ReactiveCocoa-macOSTests */,
				D047260B19E49F82006002AA /* ReactiveCocoa-iOS */,
				D047261519E49F82006002AA /* ReactiveCocoa-iOSTests */,
				A9B315531B3940610001CB9C /* ReactiveCocoa-watchOS */,
				57A4D1AF1BA13D7A00F7D4B1 /* ReactiveCocoa-tvOS */,
				7DFBED021CDB8C9500EE435B /* ReactiveCocoa-tvOSTests */,
			);
		};
/* End PBXProject section */

/* Begin PBXResourcesBuildPhase section */
		57A4D23B1BA13D7A00F7D4B1 /* Resources */ = {
			isa = PBXResourcesBuildPhase;
			buildActionMask = 2147483647;
			files = (
			);
			runOnlyForDeploymentPostprocessing = 0;
		};
		7DFBED011CDB8C9500EE435B /* Resources */ = {
			isa = PBXResourcesBuildPhase;
			buildActionMask = 2147483647;
			files = (
				7DFBED141CDB8CE600EE435B /* test-data.json in Resources */,
			);
			runOnlyForDeploymentPostprocessing = 0;
		};
		A9B315521B3940610001CB9C /* Resources */ = {
			isa = PBXResourcesBuildPhase;
			buildActionMask = 2147483647;
			files = (
			);
			runOnlyForDeploymentPostprocessing = 0;
		};
		D04725E819E49ED7006002AA /* Resources */ = {
			isa = PBXResourcesBuildPhase;
			buildActionMask = 2147483647;
			files = (
			);
			runOnlyForDeploymentPostprocessing = 0;
		};
		D04725F319E49ED7006002AA /* Resources */ = {
			isa = PBXResourcesBuildPhase;
			buildActionMask = 2147483647;
			files = (
				D037671719EDA60000A782A9 /* test-data.json in Resources */,
			);
			runOnlyForDeploymentPostprocessing = 0;
		};
		D047260A19E49F82006002AA /* Resources */ = {
			isa = PBXResourcesBuildPhase;
			buildActionMask = 2147483647;
			files = (
			);
			runOnlyForDeploymentPostprocessing = 0;
		};
		D047261419E49F82006002AA /* Resources */ = {
			isa = PBXResourcesBuildPhase;
			buildActionMask = 2147483647;
			files = (
				D037671819EDA60000A782A9 /* test-data.json in Resources */,
			);
			runOnlyForDeploymentPostprocessing = 0;
		};
/* End PBXResourcesBuildPhase section */

/* Begin PBXSourcesBuildPhase section */
		57A4D1B01BA13D7A00F7D4B1 /* Sources */ = {
			isa = PBXSourcesBuildPhase;
			buildActionMask = 2147483647;
			files = (
				57D476951C4206EC00EFE697 /* UITableViewCell+RACSignalSupport.m in Sources */,
				57A4D1B21BA13D7A00F7D4B1 /* RACCompoundDisposableProvider.d in Sources */,
				57D476901C4206D400EFE697 /* UIControl+RACSignalSupportPrivate.m in Sources */,
				57A4D1B31BA13D7A00F7D4B1 /* RACSignalProvider.d in Sources */,
				57A4D1B71BA13D7A00F7D4B1 /* ObjectiveCBridging.swift in Sources */,
				57A4D1C11BA13D7A00F7D4B1 /* EXTRuntimeExtensions.m in Sources */,
				57A4D1C21BA13D7A00F7D4B1 /* NSArray+RACSequenceAdditions.m in Sources */,
				57A4D1C31BA13D7A00F7D4B1 /* NSData+RACSupport.m in Sources */,
				57A4D1C41BA13D7A00F7D4B1 /* NSDictionary+RACSequenceAdditions.m in Sources */,
				57A4D1C51BA13D7A00F7D4B1 /* NSEnumerator+RACSequenceAdditions.m in Sources */,
				57D476961C4206EC00EFE697 /* UITableViewHeaderFooterView+RACSignalSupport.m in Sources */,
				57A4D1C61BA13D7A00F7D4B1 /* NSFileHandle+RACSupport.m in Sources */,
				57A4D1C71BA13D7A00F7D4B1 /* NSIndexSet+RACSequenceAdditions.m in Sources */,
				57A4D1C81BA13D7A00F7D4B1 /* NSInvocation+RACTypeParsing.m in Sources */,
				57D4769B1C4206F200EFE697 /* UICollectionReusableView+RACSignalSupport.m in Sources */,
				57A4D1C91BA13D7A00F7D4B1 /* NSNotificationCenter+RACSupport.m in Sources */,
				7DFBED6E1CDB918900EE435B /* UIBarButtonItem+RACCommandSupport.m in Sources */,
				57A4D1CA1BA13D7A00F7D4B1 /* NSObject+RACDeallocating.m in Sources */,
				57A4D1CB1BA13D7A00F7D4B1 /* NSObject+RACDescription.m in Sources */,
				57A4D1CC1BA13D7A00F7D4B1 /* NSObject+RACKVOWrapper.m in Sources */,
				57A4D1CD1BA13D7A00F7D4B1 /* NSObject+RACLifting.m in Sources */,
				57A4D1CE1BA13D7A00F7D4B1 /* NSObject+RACPropertySubscribing.m in Sources */,
				57A4D1CF1BA13D7A00F7D4B1 /* NSObject+RACSelectorSignal.m in Sources */,
				57D476981C4206EC00EFE697 /* UITextView+RACSignalSupport.m in Sources */,
				57A4D1D01BA13D7A00F7D4B1 /* NSOrderedSet+RACSequenceAdditions.m in Sources */,
				57A4D1D11BA13D7A00F7D4B1 /* NSSet+RACSequenceAdditions.m in Sources */,
				57D476911C4206DA00EFE697 /* UIGestureRecognizer+RACSignalSupport.m in Sources */,
				57A4D1D21BA13D7A00F7D4B1 /* NSString+RACKeyPathUtilities.m in Sources */,
				57D4769A1C4206F200EFE697 /* UIButton+RACCommandSupport.m in Sources */,
				57A4D1D31BA13D7A00F7D4B1 /* NSString+RACSequenceAdditions.m in Sources */,
				57A4D1D41BA13D7A00F7D4B1 /* NSString+RACSupport.m in Sources */,
				57A4D1D61BA13D7A00F7D4B1 /* NSUserDefaults+RACSupport.m in Sources */,
				57A4D1D71BA13D7A00F7D4B1 /* RACArraySequence.m in Sources */,
				57A4D1D81BA13D7A00F7D4B1 /* RACBehaviorSubject.m in Sources */,
				57A4D1D91BA13D7A00F7D4B1 /* RACBlockTrampoline.m in Sources */,
				57A4D1DA1BA13D7A00F7D4B1 /* RACChannel.m in Sources */,
				57A4D1DB1BA13D7A00F7D4B1 /* RACCommand.m in Sources */,
				57A4D1DC1BA13D7A00F7D4B1 /* RACCompoundDisposable.m in Sources */,
				57A4D1DD1BA13D7A00F7D4B1 /* RACDelegateProxy.m in Sources */,
				57A4D1DE1BA13D7A00F7D4B1 /* RACDisposable.m in Sources */,
				9AD0F06D1D48BA4800ADFAB7 /* NSObject+KeyValueObserving.swift in Sources */,
				57A4D1DF1BA13D7A00F7D4B1 /* RACDynamicSequence.m in Sources */,
				C7142DBF1CDEA195009F402D /* CocoaAction.swift in Sources */,
				57A4D1E01BA13D7A00F7D4B1 /* RACDynamicSignal.m in Sources */,
				57A4D1E11BA13D7A00F7D4B1 /* RACEagerSequence.m in Sources */,
				57D4768D1C42063C00EFE697 /* UIControl+RACSignalSupport.m in Sources */,
				4A0E11021D2A92720065D310 /* Lifetime.swift in Sources */,
				57A4D1E21BA13D7A00F7D4B1 /* RACEmptySequence.m in Sources */,
				57A4D1E31BA13D7A00F7D4B1 /* RACEmptySignal.m in Sources */,
				57A4D1E41BA13D7A00F7D4B1 /* RACErrorSignal.m in Sources */,
				57A4D1E51BA13D7A00F7D4B1 /* RACEvent.m in Sources */,
				57A4D1E61BA13D7A00F7D4B1 /* RACGroupedSignal.m in Sources */,
				57A4D1E71BA13D7A00F7D4B1 /* RACImmediateScheduler.m in Sources */,
				57D476971C4206EC00EFE697 /* UITextField+RACSignalSupport.m in Sources */,
				57A4D1E81BA13D7A00F7D4B1 /* RACIndexSetSequence.m in Sources */,
				57A4D1E91BA13D7A00F7D4B1 /* RACKVOChannel.m in Sources */,
				57A4D1EA1BA13D7A00F7D4B1 /* RACKVOProxy.m in Sources */,
				57A4D1EB1BA13D7A00F7D4B1 /* RACKVOTrampoline.m in Sources */,
				57A4D1EC1BA13D7A00F7D4B1 /* RACMulticastConnection.m in Sources */,
				57A4D1EE1BA13D7A00F7D4B1 /* RACPassthroughSubscriber.m in Sources */,
				57A4D1EF1BA13D7A00F7D4B1 /* RACQueueScheduler.m in Sources */,
				57A4D1F01BA13D7A00F7D4B1 /* RACReplaySubject.m in Sources */,
				57A4D1F11BA13D7A00F7D4B1 /* RACReturnSignal.m in Sources */,
				57A4D1F21BA13D7A00F7D4B1 /* RACScheduler.m in Sources */,
				57A4D1F31BA13D7A00F7D4B1 /* RACScopedDisposable.m in Sources */,
				57A4D1F41BA13D7A00F7D4B1 /* RACSequence.m in Sources */,
				57A4D1F51BA13D7A00F7D4B1 /* RACSerialDisposable.m in Sources */,
				57A4D1F61BA13D7A00F7D4B1 /* RACSignal.m in Sources */,
				57D476921C4206DF00EFE697 /* UISegmentedControl+RACSignalSupport.m in Sources */,
				57A4D1F71BA13D7A00F7D4B1 /* RACSignal+Operations.m in Sources */,
				57A4D1F81BA13D7A00F7D4B1 /* RACSignalSequence.m in Sources */,
				57A4D1F91BA13D7A00F7D4B1 /* RACStream.m in Sources */,
				57A4D1FA1BA13D7A00F7D4B1 /* RACStringSequence.m in Sources */,
				9A694EF61D5CE02E009B05BD /* UnidirectionalBinding.swift in Sources */,
				CD0C45E11CC9A288009F5BF0 /* DynamicProperty.swift in Sources */,
				57A4D1FB1BA13D7A00F7D4B1 /* RACSubject.m in Sources */,
				57A4D1FC1BA13D7A00F7D4B1 /* RACSubscriber.m in Sources */,
				57A4D1FD1BA13D7A00F7D4B1 /* RACSubscriptingAssignmentTrampoline.m in Sources */,
				57A4D1FE1BA13D7A00F7D4B1 /* RACSubscriptionScheduler.m in Sources */,
				57A4D1FF1BA13D7A00F7D4B1 /* RACTargetQueueScheduler.m in Sources */,
				57A4D2001BA13D7A00F7D4B1 /* RACTestScheduler.m in Sources */,
				57A4D2011BA13D7A00F7D4B1 /* RACTuple.m in Sources */,
				57A4D2021BA13D7A00F7D4B1 /* RACTupleSequence.m in Sources */,
				57A4D2031BA13D7A00F7D4B1 /* RACUnarySequence.m in Sources */,
				57A4D2041BA13D7A00F7D4B1 /* RACUnit.m in Sources */,
				57A4D2051BA13D7A00F7D4B1 /* RACValueTransformer.m in Sources */,
			);
			runOnlyForDeploymentPostprocessing = 0;
		};
		7DFBECFF1CDB8C9500EE435B /* Sources */ = {
			isa = PBXSourcesBuildPhase;
			buildActionMask = 2147483647;
			files = (
				7DFBED271CDB8DE300EE435B /* ObjectiveCBridgingSpec.swift in Sources */,
				7DFBED281CDB8DE300EE435B /* DynamicPropertySpec.swift in Sources */,
				7DFBED321CDB8DE300EE435B /* NSEnumeratorRACSequenceAdditionsSpec.m in Sources */,
				7DFBED331CDB8DE300EE435B /* NSNotificationCenterRACSupportSpec.m in Sources */,
				7DFBED351CDB8DE300EE435B /* NSObjectRACDeallocatingSpec.m in Sources */,
				7DFBED361CDB8DE300EE435B /* NSObjectRACLiftingSpec.m in Sources */,
				7DFBED381CDB8DE300EE435B /* NSObjectRACPropertySubscribingExamples.m in Sources */,
				7DFBED391CDB8DE300EE435B /* NSObjectRACPropertySubscribingSpec.m in Sources */,
				7DFBED3A1CDB8DE300EE435B /* NSObjectRACSelectorSignalSpec.m in Sources */,
				7DFBED3B1CDB8DE300EE435B /* NSStringRACKeyPathUtilitiesSpec.m in Sources */,
				7DFBED3D1CDB8DE300EE435B /* NSUserDefaultsRACSupportSpec.m in Sources */,
				7DFBED3E1CDB8DE300EE435B /* RACBlockTrampolineSpec.m in Sources */,
				7DFBED401CDB8DE300EE435B /* RACChannelExamples.m in Sources */,
				7DFBED411CDB8DE300EE435B /* RACChannelSpec.m in Sources */,
				7DFBED421CDB8DE300EE435B /* RACCommandSpec.m in Sources */,
				7DFBED431CDB8DE300EE435B /* RACCompoundDisposableSpec.m in Sources */,
				7DFBED451CDB8DE300EE435B /* RACControlCommandExamples.m in Sources */,
				7DFBED461CDB8DE300EE435B /* RACDelegateProxySpec.m in Sources */,
				7DFBED471CDB8DE300EE435B /* RACDisposableSpec.m in Sources */,
				7DFBED481CDB8DE300EE435B /* RACEventSpec.m in Sources */,
				7DFBED491CDB8DE300EE435B /* RACKVOChannelSpec.m in Sources */,
				CD8401851CEE8ED7009F0ABF /* CocoaActionSpec.swift in Sources */,
				7DFBED4A1CDB8DE300EE435B /* RACKVOProxySpec.m in Sources */,
				7DFBED4B1CDB8DE300EE435B /* RACKVOWrapperSpec.m in Sources */,
				9A1E72BC1D4DE96500CC20C3 /* KeyValueObservingSpec.swift in Sources */,
				7DFBED6D1CDB8F7D00EE435B /* SignalProducerNimbleMatchers.swift in Sources */,
				7DFBED4C1CDB8DE300EE435B /* RACMulticastConnectionSpec.m in Sources */,
				7DFBED4E1CDB8DE300EE435B /* RACPropertySignalExamples.m in Sources */,
				7DFBED4F1CDB8DE300EE435B /* RACSchedulerSpec.m in Sources */,
				7DFBED501CDB8DE300EE435B /* RACSequenceAdditionsSpec.m in Sources */,
				7DFBED521CDB8DE300EE435B /* RACSequenceExamples.m in Sources */,
				7DFBED531CDB8DE300EE435B /* RACSequenceSpec.m in Sources */,
				7DFBED541CDB8DE300EE435B /* RACSerialDisposableSpec.m in Sources */,
				7DFBED551CDB8DE300EE435B /* RACSignalSpec.m in Sources */,
				7DFBED571CDB8DE300EE435B /* RACStreamExamples.m in Sources */,
				7DFBED591CDB8DE300EE435B /* RACSubclassObject.m in Sources */,
				7DFBED5A1CDB8DE300EE435B /* RACSubjectSpec.m in Sources */,
				7DFBED5C1CDB8DE300EE435B /* RACSubscriberExamples.m in Sources */,
				7DFBED5D1CDB8DE300EE435B /* RACSubscriberSpec.m in Sources */,
				7DFBED5E1CDB8DE300EE435B /* RACSubscriptingAssignmentTrampolineSpec.m in Sources */,
				7DFBED5F1CDB8DE300EE435B /* RACTargetQueueSchedulerSpec.m in Sources */,
				7DFBED601CDB8DE300EE435B /* RACTupleSpec.m in Sources */,
				7DFBED631CDB8DE300EE435B /* UIBarButtonItemRACSupportSpec.m in Sources */,
				7DFBED641CDB8DE300EE435B /* UIButtonRACSupportSpec.m in Sources */,
				7DFBED671CDB8DE300EE435B /* RACTestExampleScheduler.m in Sources */,
				7DFBED691CDB8DE300EE435B /* RACTestObject.m in Sources */,
				7DFBED6A1CDB8DE300EE435B /* RACTestSchedulerSpec.m in Sources */,
				BEE020661D637B0000DF261F /* TestError.swift in Sources */,
				7DFBED6C1CDB8DE300EE435B /* RACTestUIButton.m in Sources */,
			);
			runOnlyForDeploymentPostprocessing = 0;
		};
		A9B3154F1B3940610001CB9C /* Sources */ = {
			isa = PBXSourcesBuildPhase;
			buildActionMask = 2147483647;
			files = (
				A9B316341B394C7F0001CB9C /* RACCompoundDisposableProvider.d in Sources */,
				A9B316351B394C7F0001CB9C /* RACSignalProvider.d in Sources */,
				A9B315BF1B3940810001CB9C /* ObjectiveCBridging.swift in Sources */,
				A9B3155E1B3940750001CB9C /* EXTRuntimeExtensions.m in Sources */,
				A9B315601B3940750001CB9C /* NSArray+RACSequenceAdditions.m in Sources */,
				A9B315631B3940750001CB9C /* NSData+RACSupport.m in Sources */,
				A9B315641B3940750001CB9C /* NSDictionary+RACSequenceAdditions.m in Sources */,
				A9B315651B3940750001CB9C /* NSEnumerator+RACSequenceAdditions.m in Sources */,
				A9B315661B3940750001CB9C /* NSFileHandle+RACSupport.m in Sources */,
				A9B315671B3940750001CB9C /* NSIndexSet+RACSequenceAdditions.m in Sources */,
				A9B315681B3940750001CB9C /* NSInvocation+RACTypeParsing.m in Sources */,
				A9B315691B3940750001CB9C /* NSNotificationCenter+RACSupport.m in Sources */,
				A9B3156B1B3940750001CB9C /* NSObject+RACDeallocating.m in Sources */,
				A9B3156C1B3940750001CB9C /* NSObject+RACDescription.m in Sources */,
				A9B3156D1B3940750001CB9C /* NSObject+RACKVOWrapper.m in Sources */,
				A9B3156E1B3940750001CB9C /* NSObject+RACLifting.m in Sources */,
				A9B3156F1B3940750001CB9C /* NSObject+RACPropertySubscribing.m in Sources */,
				A9B315701B3940750001CB9C /* NSObject+RACSelectorSignal.m in Sources */,
				A9B315711B3940750001CB9C /* NSOrderedSet+RACSequenceAdditions.m in Sources */,
				A9B315721B3940750001CB9C /* NSSet+RACSequenceAdditions.m in Sources */,
				A9B315731B3940750001CB9C /* NSString+RACKeyPathUtilities.m in Sources */,
				A9B315741B3940750001CB9C /* NSString+RACSequenceAdditions.m in Sources */,
				A9B315751B3940750001CB9C /* NSString+RACSupport.m in Sources */,
				A9B315781B3940750001CB9C /* NSUserDefaults+RACSupport.m in Sources */,
				A9B315791B3940750001CB9C /* RACArraySequence.m in Sources */,
				A9B3157A1B3940750001CB9C /* RACBehaviorSubject.m in Sources */,
				A9B3157B1B3940750001CB9C /* RACBlockTrampoline.m in Sources */,
				A9B3157C1B3940750001CB9C /* RACChannel.m in Sources */,
				A9B3157D1B3940750001CB9C /* RACCommand.m in Sources */,
				A9B3157E1B3940750001CB9C /* RACCompoundDisposable.m in Sources */,
				A9B3157F1B3940750001CB9C /* RACDelegateProxy.m in Sources */,
				A9B315801B3940750001CB9C /* RACDisposable.m in Sources */,
				A9B315811B3940750001CB9C /* RACDynamicSequence.m in Sources */,
				A9B315821B3940750001CB9C /* RACDynamicSignal.m in Sources */,
				A9B315831B3940750001CB9C /* RACEagerSequence.m in Sources */,
				A9B315841B3940750001CB9C /* RACEmptySequence.m in Sources */,
				A9B315851B3940750001CB9C /* RACEmptySignal.m in Sources */,
				A9B315861B3940750001CB9C /* RACErrorSignal.m in Sources */,
				A9B315871B3940750001CB9C /* RACEvent.m in Sources */,
				A9B315881B3940750001CB9C /* RACGroupedSignal.m in Sources */,
				A9B315891B3940750001CB9C /* RACImmediateScheduler.m in Sources */,
				A9B3158A1B3940750001CB9C /* RACIndexSetSequence.m in Sources */,
				A9B3158B1B3940750001CB9C /* RACKVOChannel.m in Sources */,
				A9B3158C1B3940750001CB9C /* RACKVOProxy.m in Sources */,
				A9B3158D1B3940750001CB9C /* RACKVOTrampoline.m in Sources */,
				A9B3158E1B3940750001CB9C /* RACMulticastConnection.m in Sources */,
				C7142DBE1CDEA194009F402D /* CocoaAction.swift in Sources */,
				9A694EF51D5CE02E009B05BD /* UnidirectionalBinding.swift in Sources */,
				A9B315901B3940750001CB9C /* RACPassthroughSubscriber.m in Sources */,
				A9B315911B3940750001CB9C /* RACQueueScheduler.m in Sources */,
				A9B315921B3940750001CB9C /* RACReplaySubject.m in Sources */,
				A9B315931B3940750001CB9C /* RACReturnSignal.m in Sources */,
				A9B315941B3940750001CB9C /* RACScheduler.m in Sources */,
				A9B315951B3940750001CB9C /* RACScopedDisposable.m in Sources */,
				A9B315961B3940750001CB9C /* RACSequence.m in Sources */,
				A9B315971B3940750001CB9C /* RACSerialDisposable.m in Sources */,
				A9B315981B3940750001CB9C /* RACSignal.m in Sources */,
				A9B315991B3940750001CB9C /* RACSignal+Operations.m in Sources */,
				A9B3159A1B3940750001CB9C /* RACSignalSequence.m in Sources */,
				A9B3159B1B3940750001CB9C /* RACStream.m in Sources */,
				A9B3159C1B3940750001CB9C /* RACStringSequence.m in Sources */,
				CD0C45E01CC9A288009F5BF0 /* DynamicProperty.swift in Sources */,
				A9B3159D1B3940750001CB9C /* RACSubject.m in Sources */,
				4A0E11011D2A92720065D310 /* Lifetime.swift in Sources */,
				A9B3159E1B3940750001CB9C /* RACSubscriber.m in Sources */,
				A9B3159F1B3940750001CB9C /* RACSubscriptingAssignmentTrampoline.m in Sources */,
				A9B315A01B3940750001CB9C /* RACSubscriptionScheduler.m in Sources */,
				A9B315A11B3940750001CB9C /* RACTargetQueueScheduler.m in Sources */,
				A9B315A21B3940750001CB9C /* RACTestScheduler.m in Sources */,
				A9B315A31B3940750001CB9C /* RACTuple.m in Sources */,
				A9B315A41B3940750001CB9C /* RACTupleSequence.m in Sources */,
				A9B315A51B3940750001CB9C /* RACUnarySequence.m in Sources */,
				A9B315A61B3940750001CB9C /* RACUnit.m in Sources */,
				A9B315A71B3940750001CB9C /* RACValueTransformer.m in Sources */,
				9AD0F06C1D48BA4800ADFAB7 /* NSObject+KeyValueObserving.swift in Sources */,
			);
			runOnlyForDeploymentPostprocessing = 0;
		};
		D04725E519E49ED7006002AA /* Sources */ = {
			isa = PBXSourcesBuildPhase;
			buildActionMask = 2147483647;
			files = (
				D037654219EDA41200A782A9 /* NSText+RACSignalSupport.m in Sources */,
				D037659C19EDA41200A782A9 /* RACKVOChannel.m in Sources */,
				D03765C819EDA41200A782A9 /* RACScopedDisposable.m in Sources */,
				D03764FE19EDA41200A782A9 /* NSEnumerator+RACSequenceAdditions.m in Sources */,
				D03764EA19EDA41200A782A9 /* NSArray+RACSequenceAdditions.m in Sources */,
				D03765C019EDA41200A782A9 /* RACScheduler.m in Sources */,
				D037659819EDA41200A782A9 /* RACIndexSetSequence.m in Sources */,
				D03765D819EDA41200A782A9 /* RACSignal+Operations.m in Sources */,
<<<<<<< HEAD
=======
				D871D69F1B3B29A40070F16C /* Optional.swift in Sources */,
				D08C54B61A69A3DB00AD8286 /* Event.swift in Sources */,
				9A694EF31D5CE02E009B05BD /* UnidirectionalBinding.swift in Sources */,
>>>>>>> 0859e13e
				D03764F219EDA41200A782A9 /* NSControl+RACTextSignalSupport.m in Sources */,
				D037650219EDA41200A782A9 /* NSFileHandle+RACSupport.m in Sources */,
				D03765E219EDA41200A782A9 /* RACStream.m in Sources */,
				D037655619EDA41200A782A9 /* RACBehaviorSubject.m in Sources */,
				D037660219EDA41200A782A9 /* RACTestScheduler.m in Sources */,
				D03765B819EDA41200A782A9 /* RACReplaySubject.m in Sources */,
				D03765EC19EDA41200A782A9 /* RACSubject.m in Sources */,
				D03765D019EDA41200A782A9 /* RACSerialDisposable.m in Sources */,
				D037666F19EDA57100A782A9 /* EXTRuntimeExtensions.m in Sources */,
				D037653E19EDA41200A782A9 /* NSString+RACSupport.m in Sources */,
				D037653619EDA41200A782A9 /* NSString+RACKeyPathUtilities.m in Sources */,
				D03764FA19EDA41200A782A9 /* NSDictionary+RACSequenceAdditions.m in Sources */,
				CD0C45DE1CC9A288009F5BF0 /* DynamicProperty.swift in Sources */,
				D037656819EDA41200A782A9 /* RACCompoundDisposableProvider.d in Sources */,
				D037653A19EDA41200A782A9 /* NSString+RACSequenceAdditions.m in Sources */,
				D03765E819EDA41200A782A9 /* RACStringSequence.m in Sources */,
				D03764EE19EDA41200A782A9 /* NSControl+RACCommandSupport.m in Sources */,
				9AD0F06A1D48BA4800ADFAB7 /* NSObject+KeyValueObserving.swift in Sources */,
				D037660A19EDA41200A782A9 /* RACTupleSequence.m in Sources */,
				D03765D419EDA41200A782A9 /* RACSignal.m in Sources */,
				D037651A19EDA41200A782A9 /* NSObject+RACDescription.m in Sources */,
				D03765A419EDA41200A782A9 /* RACMulticastConnection.m in Sources */,
				D037654E19EDA41200A782A9 /* RACArraySequence.m in Sources */,
				D037652219EDA41200A782A9 /* NSObject+RACLifting.m in Sources */,
				D037650619EDA41200A782A9 /* NSIndexSet+RACSequenceAdditions.m in Sources */,
				D037650E19EDA41200A782A9 /* NSNotificationCenter+RACSupport.m in Sources */,
				D03765FA19EDA41200A782A9 /* RACSubscriptionScheduler.m in Sources */,
				D037658019EDA41200A782A9 /* RACEmptySequence.m in Sources */,
				D037654A19EDA41200A782A9 /* NSUserDefaults+RACSupport.m in Sources */,
				D037660E19EDA41200A782A9 /* RACUnarySequence.m in Sources */,
				D03765FE19EDA41200A782A9 /* RACTargetQueueScheduler.m in Sources */,
				C7142DBC1CDEA167009F402D /* CocoaAction.swift in Sources */,
				D03765DE19EDA41200A782A9 /* RACSignalSequence.m in Sources */,
				D037656C19EDA41200A782A9 /* RACDelegateProxy.m in Sources */,
				D037657419EDA41200A782A9 /* RACDynamicSequence.m in Sources */,
				D037657019EDA41200A782A9 /* RACDisposable.m in Sources */,
				D03765DA19EDA41200A782A9 /* RACSignalProvider.d in Sources */,
				D037653219EDA41200A782A9 /* NSSet+RACSequenceAdditions.m in Sources */,
				D037651219EDA41200A782A9 /* NSObject+RACAppKitBindings.m in Sources */,
				D037656619EDA41200A782A9 /* RACCompoundDisposable.m in Sources */,
				D037655A19EDA41200A782A9 /* RACBlockTrampoline.m in Sources */,
				D0C312DF19EF2A5800984962 /* ObjectiveCBridging.swift in Sources */,
				D037659019EDA41200A782A9 /* RACGroupedSignal.m in Sources */,
				D037655E19EDA41200A782A9 /* RACChannel.m in Sources */,
				D037657C19EDA41200A782A9 /* RACEagerSequence.m in Sources */,
				D037657819EDA41200A782A9 /* RACDynamicSignal.m in Sources */,
				D037659419EDA41200A782A9 /* RACImmediateScheduler.m in Sources */,
				7A7065811A3F88B8001E8354 /* RACKVOProxy.m in Sources */,
				D037651619EDA41200A782A9 /* NSObject+RACDeallocating.m in Sources */,
				4A0E10FF1D2A92720065D310 /* Lifetime.swift in Sources */,
				D037658419EDA41200A782A9 /* RACEmptySignal.m in Sources */,
				D037654619EDA41200A782A9 /* NSURLConnection+RACSupport.m in Sources */,
				D03765F019EDA41200A782A9 /* RACSubscriber.m in Sources */,
				D03764F619EDA41200A782A9 /* NSData+RACSupport.m in Sources */,
				D037656219EDA41200A782A9 /* RACCommand.m in Sources */,
				D037658819EDA41200A782A9 /* RACErrorSignal.m in Sources */,
				D03765F619EDA41200A782A9 /* RACSubscriptingAssignmentTrampoline.m in Sources */,
				D037661219EDA41200A782A9 /* RACUnit.m in Sources */,
				D03765A019EDA41200A782A9 /* RACKVOTrampoline.m in Sources */,
				D037650A19EDA41200A782A9 /* NSInvocation+RACTypeParsing.m in Sources */,
				D037660619EDA41200A782A9 /* RACTuple.m in Sources */,
				D037651E19EDA41200A782A9 /* NSObject+RACKVOWrapper.m in Sources */,
				D037661619EDA41200A782A9 /* RACValueTransformer.m in Sources */,
				D03765CC19EDA41200A782A9 /* RACSequence.m in Sources */,
				D037652E19EDA41200A782A9 /* NSOrderedSet+RACSequenceAdditions.m in Sources */,
				D037652619EDA41200A782A9 /* NSObject+RACPropertySubscribing.m in Sources */,
				D037658C19EDA41200A782A9 /* RACEvent.m in Sources */,
				D03765B219EDA41200A782A9 /* RACQueueScheduler.m in Sources */,
				D037652A19EDA41200A782A9 /* NSObject+RACSelectorSignal.m in Sources */,
				D03765AE19EDA41200A782A9 /* RACPassthroughSubscriber.m in Sources */,
				D03765BC19EDA41200A782A9 /* RACReturnSignal.m in Sources */,
			);
			runOnlyForDeploymentPostprocessing = 0;
		};
		D04725F119E49ED7006002AA /* Sources */ = {
			isa = PBXSourcesBuildPhase;
			buildActionMask = 2147483647;
			files = (
				D0A2260E1A72F16D00D33B74 /* DynamicPropertySpec.swift in Sources */,
				D03766C719EDA60000A782A9 /* NSObjectRACPropertySubscribingExamples.m in Sources */,
				D03766E319EDA60000A782A9 /* RACDelegateProxySpec.m in Sources */,
				B696FB811A7640C00075236D /* TestError.swift in Sources */,
				D03766F919EDA60000A782A9 /* RACSerialDisposableSpec.m in Sources */,
				D0C3131E19EF2D9700984962 /* RACTestExampleScheduler.m in Sources */,
				D037670B19EDA60000A782A9 /* RACTargetQueueSchedulerSpec.m in Sources */,
				D03766DD19EDA60000A782A9 /* RACCommandSpec.m in Sources */,
				D037670919EDA60000A782A9 /* RACSubscriptingAssignmentTrampolineSpec.m in Sources */,
				BFA6B94D1A7604D400C846D1 /* SignalProducerNimbleMatchers.swift in Sources */,
				D03766EB19EDA60000A782A9 /* RACKVOWrapperSpec.m in Sources */,
				D03766E719EDA60000A782A9 /* RACEventSpec.m in Sources */,
				D03766F719EDA60000A782A9 /* RACSequenceSpec.m in Sources */,
				D03766C919EDA60000A782A9 /* NSObjectRACPropertySubscribingSpec.m in Sources */,
				D03766C319EDA60000A782A9 /* NSObjectRACDeallocatingSpec.m in Sources */,
				D03766BD19EDA60000A782A9 /* NSEnumeratorRACSequenceAdditionsSpec.m in Sources */,
				D037670119EDA60000A782A9 /* RACSubclassObject.m in Sources */,
				D03766CD19EDA60000A782A9 /* NSStringRACKeyPathUtilitiesSpec.m in Sources */,
				D037671519EDA60000A782A9 /* RACTupleSpec.m in Sources */,
				D03766C519EDA60000A782A9 /* NSObjectRACLiftingSpec.m in Sources */,
				D03766D119EDA60000A782A9 /* NSURLConnectionRACSupportSpec.m in Sources */,
				D03766F319EDA60000A782A9 /* RACSequenceAdditionsSpec.m in Sources */,
				D03766ED19EDA60000A782A9 /* RACMulticastConnectionSpec.m in Sources */,
				D03766E919EDA60000A782A9 /* RACKVOChannelSpec.m in Sources */,
				D03766FB19EDA60000A782A9 /* RACSignalSpec.m in Sources */,
				7A7065841A3F8967001E8354 /* RACKVOProxySpec.m in Sources */,
				D037670719EDA60000A782A9 /* RACSubscriberSpec.m in Sources */,
				CD8401831CEE8ED7009F0ABF /* CocoaActionSpec.swift in Sources */,
				D03766EF19EDA60000A782A9 /* RACPropertySignalExamples.m in Sources */,
				D037670519EDA60000A782A9 /* RACSubscriberExamples.m in Sources */,
				9A1E72BA1D4DE96500CC20C3 /* KeyValueObservingSpec.swift in Sources */,
				D0C3132219EF2D9700984962 /* RACTestSchedulerSpec.m in Sources */,
				D03766D719EDA60000A782A9 /* RACBlockTrampolineSpec.m in Sources */,
				D03766FF19EDA60000A782A9 /* RACStreamExamples.m in Sources */,
				D03766CB19EDA60000A782A9 /* NSObjectRACSelectorSignalSpec.m in Sources */,
				D03766E119EDA60000A782A9 /* RACControlCommandExamples.m in Sources */,
				D03766BF19EDA60000A782A9 /* NSNotificationCenterRACSupportSpec.m in Sources */,
				D037670319EDA60000A782A9 /* RACSubjectSpec.m in Sources */,
				D03766F119EDA60000A782A9 /* RACSchedulerSpec.m in Sources */,
				D03766DF19EDA60000A782A9 /* RACCompoundDisposableSpec.m in Sources */,
				D03766E519EDA60000A782A9 /* RACDisposableSpec.m in Sources */,
				D0C3132019EF2D9700984962 /* RACTestObject.m in Sources */,
				D03766D319EDA60000A782A9 /* NSUserDefaultsRACSupportSpec.m in Sources */,
				D03766C119EDA60000A782A9 /* NSObjectRACAppKitBindingsSpec.m in Sources */,
				D03766DB19EDA60000A782A9 /* RACChannelSpec.m in Sources */,
				D0A226111A72F30B00D33B74 /* ObjectiveCBridgingSpec.swift in Sources */,
				D03766D919EDA60000A782A9 /* RACChannelExamples.m in Sources */,
				D03766F519EDA60000A782A9 /* RACSequenceExamples.m in Sources */,
				D03766B919EDA60000A782A9 /* NSControllerRACSupportSpec.m in Sources */,
			);
			runOnlyForDeploymentPostprocessing = 0;
		};
		D047260719E49F82006002AA /* Sources */ = {
			isa = PBXSourcesBuildPhase;
			buildActionMask = 2147483647;
			files = (
				D037659D19EDA41200A782A9 /* RACKVOChannel.m in Sources */,
				D037666319EDA41200A782A9 /* UITextView+RACSignalSupport.m in Sources */,
				D037662F19EDA41200A782A9 /* UIControl+RACSignalSupport.m in Sources */,
				D03765C919EDA41200A782A9 /* RACScopedDisposable.m in Sources */,
				D03764FF19EDA41200A782A9 /* NSEnumerator+RACSequenceAdditions.m in Sources */,
				D037664719EDA41200A782A9 /* UISegmentedControl+RACSignalSupport.m in Sources */,
				D03764EB19EDA41200A782A9 /* NSArray+RACSequenceAdditions.m in Sources */,
				D03765C119EDA41200A782A9 /* RACScheduler.m in Sources */,
				D037662B19EDA41200A782A9 /* UICollectionReusableView+RACSignalSupport.m in Sources */,
				D037659919EDA41200A782A9 /* RACIndexSetSequence.m in Sources */,
				D03765D919EDA41200A782A9 /* RACSignal+Operations.m in Sources */,
				D037661B19EDA41200A782A9 /* UIActionSheet+RACSignalSupport.m in Sources */,
				D037650319EDA41200A782A9 /* NSFileHandle+RACSupport.m in Sources */,
				D03765E319EDA41200A782A9 /* RACStream.m in Sources */,
				D037655719EDA41200A782A9 /* RACBehaviorSubject.m in Sources */,
				D037663B19EDA41200A782A9 /* UIGestureRecognizer+RACSignalSupport.m in Sources */,
				D037660319EDA41200A782A9 /* RACTestScheduler.m in Sources */,
				D03765B919EDA41200A782A9 /* RACReplaySubject.m in Sources */,
				D03765ED19EDA41200A782A9 /* RACSubject.m in Sources */,
				D037664F19EDA41200A782A9 /* UIStepper+RACSignalSupport.m in Sources */,
				D03765D119EDA41200A782A9 /* RACSerialDisposable.m in Sources */,
				D037663F19EDA41200A782A9 /* UIImagePickerController+RACSignalSupport.m in Sources */,
				D037653F19EDA41200A782A9 /* NSString+RACSupport.m in Sources */,
				D037653719EDA41200A782A9 /* NSString+RACKeyPathUtilities.m in Sources */,
				D03764FB19EDA41200A782A9 /* NSDictionary+RACSequenceAdditions.m in Sources */,
				D037656919EDA41200A782A9 /* RACCompoundDisposableProvider.d in Sources */,
				D037653B19EDA41200A782A9 /* NSString+RACSequenceAdditions.m in Sources */,
				D037661F19EDA41200A782A9 /* UIAlertView+RACSignalSupport.m in Sources */,
				D03765E919EDA41200A782A9 /* RACStringSequence.m in Sources */,
				D037660B19EDA41200A782A9 /* RACTupleSequence.m in Sources */,
				D03765D519EDA41200A782A9 /* RACSignal.m in Sources */,
				D037663319EDA41200A782A9 /* UIControl+RACSignalSupportPrivate.m in Sources */,
				CD0C45DF1CC9A288009F5BF0 /* DynamicProperty.swift in Sources */,
				D037664319EDA41200A782A9 /* UIRefreshControl+RACCommandSupport.m in Sources */,
				D037651B19EDA41200A782A9 /* NSObject+RACDescription.m in Sources */,
				D03765A519EDA41200A782A9 /* RACMulticastConnection.m in Sources */,
				D037654F19EDA41200A782A9 /* RACArraySequence.m in Sources */,
				D037652319EDA41200A782A9 /* NSObject+RACLifting.m in Sources */,
				C7142DBD1CDEA194009F402D /* CocoaAction.swift in Sources */,
				D037650719EDA41200A782A9 /* NSIndexSet+RACSequenceAdditions.m in Sources */,
				D037665F19EDA41200A782A9 /* UITextField+RACSignalSupport.m in Sources */,
				D037650F19EDA41200A782A9 /* NSNotificationCenter+RACSupport.m in Sources */,
				D03765FB19EDA41200A782A9 /* RACSubscriptionScheduler.m in Sources */,
				4A0E11001D2A92720065D310 /* Lifetime.swift in Sources */,
				D037658119EDA41200A782A9 /* RACEmptySequence.m in Sources */,
				D0C312E019EF2A5800984962 /* ObjectiveCBridging.swift in Sources */,
				D037654B19EDA41200A782A9 /* NSUserDefaults+RACSupport.m in Sources */,
				D037660F19EDA41200A782A9 /* RACUnarySequence.m in Sources */,
				D03765FF19EDA41200A782A9 /* RACTargetQueueScheduler.m in Sources */,
				D03765DF19EDA41200A782A9 /* RACSignalSequence.m in Sources */,
				D037656D19EDA41200A782A9 /* RACDelegateProxy.m in Sources */,
				D037657519EDA41200A782A9 /* RACDynamicSequence.m in Sources */,
				D037657119EDA41200A782A9 /* RACDisposable.m in Sources */,
				D03765DB19EDA41200A782A9 /* RACSignalProvider.d in Sources */,
				D037653319EDA41200A782A9 /* NSSet+RACSequenceAdditions.m in Sources */,
				D037665319EDA41200A782A9 /* UISwitch+RACSignalSupport.m in Sources */,
				D037664B19EDA41200A782A9 /* UISlider+RACSignalSupport.m in Sources */,
				D037656719EDA41200A782A9 /* RACCompoundDisposable.m in Sources */,
				D037655B19EDA41200A782A9 /* RACBlockTrampoline.m in Sources */,
				D037659119EDA41200A782A9 /* RACGroupedSignal.m in Sources */,
				D037655F19EDA41200A782A9 /* RACChannel.m in Sources */,
				D037657D19EDA41200A782A9 /* RACEagerSequence.m in Sources */,
				D037657919EDA41200A782A9 /* RACDynamicSignal.m in Sources */,
				D037659519EDA41200A782A9 /* RACImmediateScheduler.m in Sources */,
				D037651719EDA41200A782A9 /* NSObject+RACDeallocating.m in Sources */,
				D037658519EDA41200A782A9 /* RACEmptySignal.m in Sources */,
				D037663719EDA41200A782A9 /* UIDatePicker+RACSignalSupport.m in Sources */,
				D037654719EDA41200A782A9 /* NSURLConnection+RACSupport.m in Sources */,
				D03765F119EDA41200A782A9 /* RACSubscriber.m in Sources */,
				D03764F719EDA41200A782A9 /* NSData+RACSupport.m in Sources */,
				D037656319EDA41200A782A9 /* RACCommand.m in Sources */,
				D037658919EDA41200A782A9 /* RACErrorSignal.m in Sources */,
				D03765F719EDA41200A782A9 /* RACSubscriptingAssignmentTrampoline.m in Sources */,
				D037661319EDA41200A782A9 /* RACUnit.m in Sources */,
				D037662319EDA41200A782A9 /* UIBarButtonItem+RACCommandSupport.m in Sources */,
				D03765A119EDA41200A782A9 /* RACKVOTrampoline.m in Sources */,
				D037665B19EDA41200A782A9 /* UITableViewHeaderFooterView+RACSignalSupport.m in Sources */,
<<<<<<< HEAD
=======
				9A694EF41D5CE02E009B05BD /* UnidirectionalBinding.swift in Sources */,
				D0C312D019EF2A5800984962 /* Bag.swift in Sources */,
				D0D11ABA1A6AE87700C1F8B1 /* Action.swift in Sources */,
>>>>>>> 0859e13e
				D037650B19EDA41200A782A9 /* NSInvocation+RACTypeParsing.m in Sources */,
				D037660719EDA41200A782A9 /* RACTuple.m in Sources */,
				D037667019EDA57100A782A9 /* EXTRuntimeExtensions.m in Sources */,
				D037651F19EDA41200A782A9 /* NSObject+RACKVOWrapper.m in Sources */,
				D037661719EDA41200A782A9 /* RACValueTransformer.m in Sources */,
				D03765CD19EDA41200A782A9 /* RACSequence.m in Sources */,
				314304181ACA8B1E00595017 /* MKAnnotationView+RACSignalSupport.m in Sources */,
				9AD0F06B1D48BA4800ADFAB7 /* NSObject+KeyValueObserving.swift in Sources */,
				D037652F19EDA41200A782A9 /* NSOrderedSet+RACSequenceAdditions.m in Sources */,
				D037662719EDA41200A782A9 /* UIButton+RACCommandSupport.m in Sources */,
				D037652719EDA41200A782A9 /* NSObject+RACPropertySubscribing.m in Sources */,
				7A7065821A3F88B8001E8354 /* RACKVOProxy.m in Sources */,
				D037658D19EDA41200A782A9 /* RACEvent.m in Sources */,
				D03765B319EDA41200A782A9 /* RACQueueScheduler.m in Sources */,
				D037665719EDA41200A782A9 /* UITableViewCell+RACSignalSupport.m in Sources */,
				D037652B19EDA41200A782A9 /* NSObject+RACSelectorSignal.m in Sources */,
				D03765AF19EDA41200A782A9 /* RACPassthroughSubscriber.m in Sources */,
				D03765BD19EDA41200A782A9 /* RACReturnSignal.m in Sources */,
			);
			runOnlyForDeploymentPostprocessing = 0;
		};
		D047261219E49F82006002AA /* Sources */ = {
			isa = PBXSourcesBuildPhase;
			buildActionMask = 2147483647;
			files = (
				D03766C819EDA60000A782A9 /* NSObjectRACPropertySubscribingExamples.m in Sources */,
				D037672419EDA60000A782A9 /* UIImagePickerControllerRACSupportSpec.m in Sources */,
				D03766E419EDA60000A782A9 /* RACDelegateProxySpec.m in Sources */,
				D0A2260F1A72F16D00D33B74 /* DynamicPropertySpec.swift in Sources */,
				D03766FA19EDA60000A782A9 /* RACSerialDisposableSpec.m in Sources */,
				D037670C19EDA60000A782A9 /* RACTargetQueueSchedulerSpec.m in Sources */,
				D03766DE19EDA60000A782A9 /* RACCommandSpec.m in Sources */,
				D037670A19EDA60000A782A9 /* RACSubscriptingAssignmentTrampolineSpec.m in Sources */,
				D03766EC19EDA60000A782A9 /* RACKVOWrapperSpec.m in Sources */,
				D03766E819EDA60000A782A9 /* RACEventSpec.m in Sources */,
				D03766F819EDA60000A782A9 /* RACSequenceSpec.m in Sources */,
				D0A226121A72F30B00D33B74 /* ObjectiveCBridgingSpec.swift in Sources */,
				D037671E19EDA60000A782A9 /* UIBarButtonItemRACSupportSpec.m in Sources */,
				BFA6B94E1A7604D500C846D1 /* SignalProducerNimbleMatchers.swift in Sources */,
				D03766CA19EDA60000A782A9 /* NSObjectRACPropertySubscribingSpec.m in Sources */,
				D0C3132319EF2D9700984962 /* RACTestSchedulerSpec.m in Sources */,
				D03766C419EDA60000A782A9 /* NSObjectRACDeallocatingSpec.m in Sources */,
				D03766BE19EDA60000A782A9 /* NSEnumeratorRACSequenceAdditionsSpec.m in Sources */,
				D037672019EDA60000A782A9 /* UIButtonRACSupportSpec.m in Sources */,
				D0C3132519EF2D9700984962 /* RACTestUIButton.m in Sources */,
				D037670219EDA60000A782A9 /* RACSubclassObject.m in Sources */,
				D03766CE19EDA60000A782A9 /* NSStringRACKeyPathUtilitiesSpec.m in Sources */,
				D037671619EDA60000A782A9 /* RACTupleSpec.m in Sources */,
				7A7065851A3F8967001E8354 /* RACKVOProxySpec.m in Sources */,
				D03766C619EDA60000A782A9 /* NSObjectRACLiftingSpec.m in Sources */,
				B696FB821A7640C00075236D /* TestError.swift in Sources */,
				D0C3131F19EF2D9700984962 /* RACTestExampleScheduler.m in Sources */,
				D03766D219EDA60000A782A9 /* NSURLConnectionRACSupportSpec.m in Sources */,
				D03766F419EDA60000A782A9 /* RACSequenceAdditionsSpec.m in Sources */,
				D03766EE19EDA60000A782A9 /* RACMulticastConnectionSpec.m in Sources */,
				D03766EA19EDA60000A782A9 /* RACKVOChannelSpec.m in Sources */,
				D0C3132119EF2D9700984962 /* RACTestObject.m in Sources */,
				D03766FC19EDA60000A782A9 /* RACSignalSpec.m in Sources */,
				D037670819EDA60000A782A9 /* RACSubscriberSpec.m in Sources */,
				D037671C19EDA60000A782A9 /* UIAlertViewRACSupportSpec.m in Sources */,
				D03766F019EDA60000A782A9 /* RACPropertySignalExamples.m in Sources */,
				D037670619EDA60000A782A9 /* RACSubscriberExamples.m in Sources */,
				D03766D819EDA60000A782A9 /* RACBlockTrampolineSpec.m in Sources */,
				D037670019EDA60000A782A9 /* RACStreamExamples.m in Sources */,
				D03766CC19EDA60000A782A9 /* NSObjectRACSelectorSignalSpec.m in Sources */,
				9A1E72BB1D4DE96500CC20C3 /* KeyValueObservingSpec.swift in Sources */,
				D03766E219EDA60000A782A9 /* RACControlCommandExamples.m in Sources */,
				D03766C019EDA60000A782A9 /* NSNotificationCenterRACSupportSpec.m in Sources */,
				D037670419EDA60000A782A9 /* RACSubjectSpec.m in Sources */,
				D03766F219EDA60000A782A9 /* RACSchedulerSpec.m in Sources */,
				D03766E019EDA60000A782A9 /* RACCompoundDisposableSpec.m in Sources */,
				D03766E619EDA60000A782A9 /* RACDisposableSpec.m in Sources */,
				D03766D419EDA60000A782A9 /* NSUserDefaultsRACSupportSpec.m in Sources */,
				D03766DC19EDA60000A782A9 /* RACChannelSpec.m in Sources */,
				D037671A19EDA60000A782A9 /* UIActionSheetRACSupportSpec.m in Sources */,
				D03766DA19EDA60000A782A9 /* RACChannelExamples.m in Sources */,
				D03766F619EDA60000A782A9 /* RACSequenceExamples.m in Sources */,
				CD8401841CEE8ED7009F0ABF /* CocoaActionSpec.swift in Sources */,
			);
			runOnlyForDeploymentPostprocessing = 0;
		};
/* End PBXSourcesBuildPhase section */

/* Begin PBXTargetDependency section */
		7DFBED0A1CDB8C9500EE435B /* PBXTargetDependency */ = {
			isa = PBXTargetDependency;
			target = 57A4D1AF1BA13D7A00F7D4B1 /* ReactiveCocoa-tvOS */;
			targetProxy = 7DFBED091CDB8C9500EE435B /* PBXContainerItemProxy */;
		};
		D04725F819E49ED7006002AA /* PBXTargetDependency */ = {
			isa = PBXTargetDependency;
			target = D04725E919E49ED7006002AA /* ReactiveCocoa-macOS */;
			targetProxy = D04725F719E49ED7006002AA /* PBXContainerItemProxy */;
		};
		D047261919E49F82006002AA /* PBXTargetDependency */ = {
			isa = PBXTargetDependency;
			target = D047260B19E49F82006002AA /* ReactiveCocoa-iOS */;
			targetProxy = D047261819E49F82006002AA /* PBXContainerItemProxy */;
		};
/* End PBXTargetDependency section */

/* Begin XCBuildConfiguration section */
		57A4D23D1BA13D7A00F7D4B1 /* Debug */ = {
			isa = XCBuildConfiguration;
			baseConfigurationReference = 57A4D2461BA13F9700F7D4B1 /* tvOS-Framework.xcconfig */;
			buildSettings = {
				DYLIB_COMPATIBILITY_VERSION = 1;
				DYLIB_CURRENT_VERSION = 1;
				ENABLE_BITCODE = YES;
				GCC_PREPROCESSOR_DEFINITIONS = (
					"$(inherited)",
					"DTRACE_PROBES_DISABLED=1",
				);
				INFOPLIST_FILE = ReactiveCocoa/Info.plist;
			};
			name = Debug;
		};
		57A4D23E1BA13D7A00F7D4B1 /* Test */ = {
			isa = XCBuildConfiguration;
			baseConfigurationReference = 57A4D2461BA13F9700F7D4B1 /* tvOS-Framework.xcconfig */;
			buildSettings = {
				DYLIB_COMPATIBILITY_VERSION = 1;
				DYLIB_CURRENT_VERSION = 1;
				ENABLE_BITCODE = YES;
				GCC_PREPROCESSOR_DEFINITIONS = (
					"$(inherited)",
					"DTRACE_PROBES_DISABLED=1",
				);
				INFOPLIST_FILE = ReactiveCocoa/Info.plist;
			};
			name = Test;
		};
		57A4D23F1BA13D7A00F7D4B1 /* Release */ = {
			isa = XCBuildConfiguration;
			baseConfigurationReference = 57A4D2461BA13F9700F7D4B1 /* tvOS-Framework.xcconfig */;
			buildSettings = {
				DYLIB_COMPATIBILITY_VERSION = 1;
				DYLIB_CURRENT_VERSION = 1;
				ENABLE_BITCODE = YES;
				GCC_PREPROCESSOR_DEFINITIONS = (
					"$(inherited)",
					"DTRACE_PROBES_DISABLED=1",
				);
				INFOPLIST_FILE = ReactiveCocoa/Info.plist;
			};
			name = Release;
		};
		57A4D2401BA13D7A00F7D4B1 /* Profile */ = {
			isa = XCBuildConfiguration;
			baseConfigurationReference = 57A4D2461BA13F9700F7D4B1 /* tvOS-Framework.xcconfig */;
			buildSettings = {
				DYLIB_COMPATIBILITY_VERSION = 1;
				DYLIB_CURRENT_VERSION = 1;
				ENABLE_BITCODE = YES;
				GCC_PREPROCESSOR_DEFINITIONS = (
					"$(inherited)",
					"DTRACE_PROBES_DISABLED=1",
				);
				INFOPLIST_FILE = ReactiveCocoa/Info.plist;
			};
			name = Profile;
		};
		7DFBED0B1CDB8C9500EE435B /* Debug */ = {
			isa = XCBuildConfiguration;
			baseConfigurationReference = 57A4D2441BA13F9700F7D4B1 /* tvOS-Application.xcconfig */;
			buildSettings = {
				CODE_SIGN_IDENTITY = "";
				FRAMEWORK_SEARCH_PATHS = (
					"$(SDKROOT)/Developer/Library/Frameworks",
					"$(inherited)",
				);
				INFOPLIST_FILE = ReactiveCocoaTests/Info.plist;
				LD_RUNPATH_SEARCH_PATHS = "$(inherited) @executable_path/Frameworks @loader_path/Frameworks";
				PRODUCT_NAME = "$(PROJECT_NAME)Tests";
			};
			name = Debug;
		};
		7DFBED0C1CDB8C9500EE435B /* Test */ = {
			isa = XCBuildConfiguration;
			baseConfigurationReference = 57A4D2441BA13F9700F7D4B1 /* tvOS-Application.xcconfig */;
			buildSettings = {
				CODE_SIGN_IDENTITY = "";
				FRAMEWORK_SEARCH_PATHS = (
					"$(SDKROOT)/Developer/Library/Frameworks",
					"$(inherited)",
				);
				INFOPLIST_FILE = ReactiveCocoaTests/Info.plist;
				LD_RUNPATH_SEARCH_PATHS = "$(inherited) @executable_path/Frameworks @loader_path/Frameworks";
				PRODUCT_NAME = "$(PROJECT_NAME)Tests";
			};
			name = Test;
		};
		7DFBED0D1CDB8C9500EE435B /* Release */ = {
			isa = XCBuildConfiguration;
			baseConfigurationReference = 57A4D2441BA13F9700F7D4B1 /* tvOS-Application.xcconfig */;
			buildSettings = {
				CODE_SIGN_IDENTITY = "";
				FRAMEWORK_SEARCH_PATHS = (
					"$(SDKROOT)/Developer/Library/Frameworks",
					"$(inherited)",
				);
				INFOPLIST_FILE = ReactiveCocoaTests/Info.plist;
				LD_RUNPATH_SEARCH_PATHS = "$(inherited) @executable_path/Frameworks @loader_path/Frameworks";
				PRODUCT_NAME = "$(PROJECT_NAME)Tests";
			};
			name = Release;
		};
		7DFBED0E1CDB8C9500EE435B /* Profile */ = {
			isa = XCBuildConfiguration;
			baseConfigurationReference = 57A4D2441BA13F9700F7D4B1 /* tvOS-Application.xcconfig */;
			buildSettings = {
				CODE_SIGN_IDENTITY = "";
				FRAMEWORK_SEARCH_PATHS = (
					"$(SDKROOT)/Developer/Library/Frameworks",
					"$(inherited)",
				);
				INFOPLIST_FILE = ReactiveCocoaTests/Info.plist;
				LD_RUNPATH_SEARCH_PATHS = "$(inherited) @executable_path/Frameworks @loader_path/Frameworks";
				PRODUCT_NAME = "$(PROJECT_NAME)Tests";
			};
			name = Profile;
		};
		A9B315591B3940610001CB9C /* Debug */ = {
			isa = XCBuildConfiguration;
			baseConfigurationReference = A97451351B3A935E00F48E55 /* watchOS-Framework.xcconfig */;
			buildSettings = {
				DYLIB_COMPATIBILITY_VERSION = 1;
				DYLIB_CURRENT_VERSION = 1;
				ENABLE_BITCODE = YES;
				GCC_PREPROCESSOR_DEFINITIONS = (
					"$(inherited)",
					"DTRACE_PROBES_DISABLED=1",
				);
				INFOPLIST_FILE = ReactiveCocoa/Info.plist;
			};
			name = Debug;
		};
		A9B3155A1B3940610001CB9C /* Test */ = {
			isa = XCBuildConfiguration;
			baseConfigurationReference = A97451351B3A935E00F48E55 /* watchOS-Framework.xcconfig */;
			buildSettings = {
				DYLIB_COMPATIBILITY_VERSION = 1;
				DYLIB_CURRENT_VERSION = 1;
				ENABLE_BITCODE = YES;
				GCC_PREPROCESSOR_DEFINITIONS = (
					"$(inherited)",
					"DTRACE_PROBES_DISABLED=1",
				);
				INFOPLIST_FILE = ReactiveCocoa/Info.plist;
			};
			name = Test;
		};
		A9B3155B1B3940610001CB9C /* Release */ = {
			isa = XCBuildConfiguration;
			baseConfigurationReference = A97451351B3A935E00F48E55 /* watchOS-Framework.xcconfig */;
			buildSettings = {
				DYLIB_COMPATIBILITY_VERSION = 1;
				DYLIB_CURRENT_VERSION = 1;
				ENABLE_BITCODE = YES;
				GCC_PREPROCESSOR_DEFINITIONS = (
					"$(inherited)",
					"DTRACE_PROBES_DISABLED=1",
				);
				INFOPLIST_FILE = ReactiveCocoa/Info.plist;
			};
			name = Release;
		};
		A9B3155C1B3940610001CB9C /* Profile */ = {
			isa = XCBuildConfiguration;
			baseConfigurationReference = A97451351B3A935E00F48E55 /* watchOS-Framework.xcconfig */;
			buildSettings = {
				DYLIB_COMPATIBILITY_VERSION = 1;
				DYLIB_CURRENT_VERSION = 1;
				ENABLE_BITCODE = YES;
				GCC_PREPROCESSOR_DEFINITIONS = (
					"$(inherited)",
					"DTRACE_PROBES_DISABLED=1",
				);
				INFOPLIST_FILE = ReactiveCocoa/Info.plist;
			};
			name = Profile;
		};
		D04725FE19E49ED7006002AA /* Debug */ = {
			isa = XCBuildConfiguration;
			baseConfigurationReference = D047262919E49FE8006002AA /* Debug.xcconfig */;
			buildSettings = {
				BITCODE_GENERATION_MODE = bitcode;
				CODE_SIGNING_REQUIRED = NO;
				CURRENT_PROJECT_VERSION = 1;
				ENABLE_BITCODE = NO;
				ENABLE_TESTABILITY = YES;
				IPHONEOS_DEPLOYMENT_TARGET = 8.0;
				MACOSX_DEPLOYMENT_TARGET = 10.9;
				ONLY_ACTIVE_ARCH = YES;
				PRODUCT_BUNDLE_IDENTIFIER = "org.reactivecocoa.$(PRODUCT_NAME:rfc1034identifier)";
				PRODUCT_NAME = "$(PROJECT_NAME)";
				SWIFT_VERSION = 3.0;
				TVOS_DEPLOYMENT_TARGET = 9.0;
				VERSIONING_SYSTEM = "apple-generic";
				VERSION_INFO_PREFIX = "";
				WATCHOS_DEPLOYMENT_TARGET = 2.0;
			};
			name = Debug;
		};
		D04725FF19E49ED7006002AA /* Release */ = {
			isa = XCBuildConfiguration;
			baseConfigurationReference = D047262B19E49FE8006002AA /* Release.xcconfig */;
			buildSettings = {
				BITCODE_GENERATION_MODE = bitcode;
				CODE_SIGNING_REQUIRED = NO;
				CURRENT_PROJECT_VERSION = 1;
				ENABLE_BITCODE = NO;
				GCC_OPTIMIZATION_LEVEL = 0;
				IPHONEOS_DEPLOYMENT_TARGET = 8.0;
				MACOSX_DEPLOYMENT_TARGET = 10.9;
				PRODUCT_BUNDLE_IDENTIFIER = "org.reactivecocoa.$(PRODUCT_NAME:rfc1034identifier)";
				PRODUCT_NAME = "$(PROJECT_NAME)";
				SWIFT_VERSION = 3.0;
				TVOS_DEPLOYMENT_TARGET = 9.0;
				VERSIONING_SYSTEM = "apple-generic";
				VERSION_INFO_PREFIX = "";
				WATCHOS_DEPLOYMENT_TARGET = 2.0;
			};
			name = Release;
		};
		D047260119E49ED7006002AA /* Debug */ = {
			isa = XCBuildConfiguration;
			baseConfigurationReference = D047263A19E49FE8006002AA /* Mac-Framework.xcconfig */;
			buildSettings = {
				DYLIB_COMPATIBILITY_VERSION = 1;
				DYLIB_CURRENT_VERSION = 1;
				FRAMEWORK_VERSION = A;
				INFOPLIST_FILE = ReactiveCocoa/Info.plist;
				LD_RUNPATH_SEARCH_PATHS = "$(inherited) @executable_path/../Frameworks @loader_path/Frameworks";
				USER_HEADER_SEARCH_PATHS = ReactiveCocoa/extobjc;
			};
			name = Debug;
		};
		D047260219E49ED7006002AA /* Release */ = {
			isa = XCBuildConfiguration;
			baseConfigurationReference = D047263A19E49FE8006002AA /* Mac-Framework.xcconfig */;
			buildSettings = {
				DYLIB_COMPATIBILITY_VERSION = 1;
				DYLIB_CURRENT_VERSION = 1;
				FRAMEWORK_VERSION = A;
				INFOPLIST_FILE = ReactiveCocoa/Info.plist;
				LD_RUNPATH_SEARCH_PATHS = "$(inherited) @executable_path/../Frameworks @loader_path/Frameworks";
				USER_HEADER_SEARCH_PATHS = ReactiveCocoa/extobjc;
			};
			name = Release;
		};
		D047260419E49ED7006002AA /* Debug */ = {
			isa = XCBuildConfiguration;
			baseConfigurationReference = D047263719E49FE8006002AA /* Mac-Application.xcconfig */;
			buildSettings = {
				FRAMEWORK_SEARCH_PATHS = (
					"$(DEVELOPER_FRAMEWORKS_DIR)",
					"$(inherited)",
				);
				INFOPLIST_FILE = ReactiveCocoaTests/Info.plist;
				LD_RUNPATH_SEARCH_PATHS = "$(inherited) @executable_path/../Frameworks @loader_path/../Frameworks";
				PRODUCT_NAME = "$(PROJECT_NAME)Tests";
			};
			name = Debug;
		};
		D047260519E49ED7006002AA /* Release */ = {
			isa = XCBuildConfiguration;
			baseConfigurationReference = D047263719E49FE8006002AA /* Mac-Application.xcconfig */;
			buildSettings = {
				FRAMEWORK_SEARCH_PATHS = (
					"$(DEVELOPER_FRAMEWORKS_DIR)",
					"$(inherited)",
				);
				INFOPLIST_FILE = ReactiveCocoaTests/Info.plist;
				LD_RUNPATH_SEARCH_PATHS = "$(inherited) @executable_path/../Frameworks @loader_path/../Frameworks";
				PRODUCT_NAME = "$(PROJECT_NAME)Tests";
			};
			name = Release;
		};
		D047262019E49F82006002AA /* Debug */ = {
			isa = XCBuildConfiguration;
			baseConfigurationReference = D047263419E49FE8006002AA /* iOS-Framework.xcconfig */;
			buildSettings = {
				DYLIB_COMPATIBILITY_VERSION = 1;
				DYLIB_CURRENT_VERSION = 1;
				ENABLE_BITCODE = YES;
				INFOPLIST_FILE = ReactiveCocoa/Info.plist;
				LD_RUNPATH_SEARCH_PATHS = "$(inherited) @executable_path/Frameworks @loader_path/Frameworks";
				USER_HEADER_SEARCH_PATHS = ReactiveCocoa/extobjc;
			};
			name = Debug;
		};
		D047262119E49F82006002AA /* Release */ = {
			isa = XCBuildConfiguration;
			baseConfigurationReference = D047263419E49FE8006002AA /* iOS-Framework.xcconfig */;
			buildSettings = {
				DYLIB_COMPATIBILITY_VERSION = 1;
				DYLIB_CURRENT_VERSION = 1;
				ENABLE_BITCODE = YES;
				INFOPLIST_FILE = ReactiveCocoa/Info.plist;
				LD_RUNPATH_SEARCH_PATHS = "$(inherited) @executable_path/Frameworks @loader_path/Frameworks";
				USER_HEADER_SEARCH_PATHS = ReactiveCocoa/extobjc;
			};
			name = Release;
		};
		D047262319E49F82006002AA /* Debug */ = {
			isa = XCBuildConfiguration;
			baseConfigurationReference = D047263219E49FE8006002AA /* iOS-Application.xcconfig */;
			buildSettings = {
				FRAMEWORK_SEARCH_PATHS = (
					"$(SDKROOT)/Developer/Library/Frameworks",
					"$(inherited)",
				);
				INFOPLIST_FILE = ReactiveCocoaTests/Info.plist;
				LD_RUNPATH_SEARCH_PATHS = "$(inherited) @executable_path/Frameworks @loader_path/Frameworks";
				PRODUCT_NAME = "$(PROJECT_NAME)Tests";
			};
			name = Debug;
		};
		D047262419E49F82006002AA /* Release */ = {
			isa = XCBuildConfiguration;
			baseConfigurationReference = D047263219E49FE8006002AA /* iOS-Application.xcconfig */;
			buildSettings = {
				FRAMEWORK_SEARCH_PATHS = (
					"$(SDKROOT)/Developer/Library/Frameworks",
					"$(inherited)",
				);
				INFOPLIST_FILE = ReactiveCocoaTests/Info.plist;
				LD_RUNPATH_SEARCH_PATHS = "$(inherited) @executable_path/Frameworks @loader_path/Frameworks";
				PRODUCT_NAME = "$(PROJECT_NAME)Tests";
			};
			name = Release;
		};
		D047263D19E4A008006002AA /* Profile */ = {
			isa = XCBuildConfiguration;
			baseConfigurationReference = D047262A19E49FE8006002AA /* Profile.xcconfig */;
			buildSettings = {
				BITCODE_GENERATION_MODE = bitcode;
				CODE_SIGNING_REQUIRED = NO;
				CURRENT_PROJECT_VERSION = 1;
				ENABLE_BITCODE = NO;
				IPHONEOS_DEPLOYMENT_TARGET = 8.0;
				MACOSX_DEPLOYMENT_TARGET = 10.9;
				PRODUCT_BUNDLE_IDENTIFIER = "org.reactivecocoa.$(PRODUCT_NAME:rfc1034identifier)";
				PRODUCT_NAME = "$(PROJECT_NAME)";
				SWIFT_VERSION = 3.0;
				TVOS_DEPLOYMENT_TARGET = 9.0;
				VERSIONING_SYSTEM = "apple-generic";
				VERSION_INFO_PREFIX = "";
				WATCHOS_DEPLOYMENT_TARGET = 2.0;
			};
			name = Profile;
		};
		D047263E19E4A008006002AA /* Profile */ = {
			isa = XCBuildConfiguration;
			baseConfigurationReference = D047263A19E49FE8006002AA /* Mac-Framework.xcconfig */;
			buildSettings = {
				DYLIB_COMPATIBILITY_VERSION = 1;
				DYLIB_CURRENT_VERSION = 1;
				FRAMEWORK_VERSION = A;
				INFOPLIST_FILE = ReactiveCocoa/Info.plist;
				LD_RUNPATH_SEARCH_PATHS = "$(inherited) @executable_path/../Frameworks @loader_path/Frameworks";
				USER_HEADER_SEARCH_PATHS = ReactiveCocoa/extobjc;
			};
			name = Profile;
		};
		D047263F19E4A008006002AA /* Profile */ = {
			isa = XCBuildConfiguration;
			baseConfigurationReference = D047263719E49FE8006002AA /* Mac-Application.xcconfig */;
			buildSettings = {
				FRAMEWORK_SEARCH_PATHS = (
					"$(DEVELOPER_FRAMEWORKS_DIR)",
					"$(inherited)",
				);
				INFOPLIST_FILE = ReactiveCocoaTests/Info.plist;
				LD_RUNPATH_SEARCH_PATHS = "$(inherited) @executable_path/../Frameworks @loader_path/../Frameworks";
				PRODUCT_NAME = "$(PROJECT_NAME)Tests";
			};
			name = Profile;
		};
		D047264019E4A008006002AA /* Profile */ = {
			isa = XCBuildConfiguration;
			baseConfigurationReference = D047263419E49FE8006002AA /* iOS-Framework.xcconfig */;
			buildSettings = {
				DYLIB_COMPATIBILITY_VERSION = 1;
				DYLIB_CURRENT_VERSION = 1;
				ENABLE_BITCODE = YES;
				INFOPLIST_FILE = ReactiveCocoa/Info.plist;
				LD_RUNPATH_SEARCH_PATHS = "$(inherited) @executable_path/Frameworks @loader_path/Frameworks";
				USER_HEADER_SEARCH_PATHS = ReactiveCocoa/extobjc;
			};
			name = Profile;
		};
		D047264119E4A008006002AA /* Profile */ = {
			isa = XCBuildConfiguration;
			baseConfigurationReference = D047263219E49FE8006002AA /* iOS-Application.xcconfig */;
			buildSettings = {
				FRAMEWORK_SEARCH_PATHS = (
					"$(SDKROOT)/Developer/Library/Frameworks",
					"$(inherited)",
				);
				INFOPLIST_FILE = ReactiveCocoaTests/Info.plist;
				LD_RUNPATH_SEARCH_PATHS = "$(inherited) @executable_path/Frameworks @loader_path/Frameworks";
				PRODUCT_NAME = "$(PROJECT_NAME)Tests";
			};
			name = Profile;
		};
		D047264219E4A00B006002AA /* Test */ = {
			isa = XCBuildConfiguration;
			baseConfigurationReference = D047262C19E49FE8006002AA /* Test.xcconfig */;
			buildSettings = {
				BITCODE_GENERATION_MODE = bitcode;
				CODE_SIGNING_REQUIRED = NO;
				CURRENT_PROJECT_VERSION = 1;
				ENABLE_BITCODE = NO;
				IPHONEOS_DEPLOYMENT_TARGET = 8.0;
				MACOSX_DEPLOYMENT_TARGET = 10.9;
				PRODUCT_BUNDLE_IDENTIFIER = "org.reactivecocoa.$(PRODUCT_NAME:rfc1034identifier)-Tests";
				PRODUCT_NAME = "$(PROJECT_NAME)";
				SWIFT_VERSION = 3.0;
				TVOS_DEPLOYMENT_TARGET = 9.0;
				VERSIONING_SYSTEM = "apple-generic";
				VERSION_INFO_PREFIX = "";
				WATCHOS_DEPLOYMENT_TARGET = 2.0;
			};
			name = Test;
		};
		D047264319E4A00B006002AA /* Test */ = {
			isa = XCBuildConfiguration;
			baseConfigurationReference = D047263A19E49FE8006002AA /* Mac-Framework.xcconfig */;
			buildSettings = {
				DYLIB_COMPATIBILITY_VERSION = 1;
				DYLIB_CURRENT_VERSION = 1;
				FRAMEWORK_VERSION = A;
				INFOPLIST_FILE = ReactiveCocoa/Info.plist;
				LD_RUNPATH_SEARCH_PATHS = "$(inherited) @executable_path/../Frameworks @loader_path/Frameworks";
				USER_HEADER_SEARCH_PATHS = ReactiveCocoa/extobjc;
			};
			name = Test;
		};
		D047264419E4A00B006002AA /* Test */ = {
			isa = XCBuildConfiguration;
			baseConfigurationReference = D047263719E49FE8006002AA /* Mac-Application.xcconfig */;
			buildSettings = {
				FRAMEWORK_SEARCH_PATHS = (
					"$(DEVELOPER_FRAMEWORKS_DIR)",
					"$(inherited)",
				);
				INFOPLIST_FILE = ReactiveCocoaTests/Info.plist;
				LD_RUNPATH_SEARCH_PATHS = "$(inherited) @executable_path/../Frameworks @loader_path/../Frameworks";
				PRODUCT_NAME = "$(PROJECT_NAME)Tests";
			};
			name = Test;
		};
		D047264519E4A00B006002AA /* Test */ = {
			isa = XCBuildConfiguration;
			baseConfigurationReference = D047263419E49FE8006002AA /* iOS-Framework.xcconfig */;
			buildSettings = {
				DYLIB_COMPATIBILITY_VERSION = 1;
				DYLIB_CURRENT_VERSION = 1;
				ENABLE_BITCODE = YES;
				INFOPLIST_FILE = ReactiveCocoa/Info.plist;
				LD_RUNPATH_SEARCH_PATHS = "$(inherited) @executable_path/Frameworks @loader_path/Frameworks";
				USER_HEADER_SEARCH_PATHS = ReactiveCocoa/extobjc;
			};
			name = Test;
		};
		D047264619E4A00B006002AA /* Test */ = {
			isa = XCBuildConfiguration;
			baseConfigurationReference = D047263219E49FE8006002AA /* iOS-Application.xcconfig */;
			buildSettings = {
				FRAMEWORK_SEARCH_PATHS = (
					"$(SDKROOT)/Developer/Library/Frameworks",
					"$(inherited)",
				);
				INFOPLIST_FILE = ReactiveCocoaTests/Info.plist;
				LD_RUNPATH_SEARCH_PATHS = "$(inherited) @executable_path/Frameworks @loader_path/Frameworks";
				PRODUCT_NAME = "$(PROJECT_NAME)Tests";
			};
			name = Test;
		};
/* End XCBuildConfiguration section */

/* Begin XCConfigurationList section */
		57A4D23C1BA13D7A00F7D4B1 /* Build configuration list for PBXNativeTarget "ReactiveCocoa-tvOS" */ = {
			isa = XCConfigurationList;
			buildConfigurations = (
				57A4D23D1BA13D7A00F7D4B1 /* Debug */,
				57A4D23E1BA13D7A00F7D4B1 /* Test */,
				57A4D23F1BA13D7A00F7D4B1 /* Release */,
				57A4D2401BA13D7A00F7D4B1 /* Profile */,
			);
			defaultConfigurationIsVisible = 0;
			defaultConfigurationName = Release;
		};
		7DFBED0F1CDB8C9500EE435B /* Build configuration list for PBXNativeTarget "ReactiveCocoa-tvOSTests" */ = {
			isa = XCConfigurationList;
			buildConfigurations = (
				7DFBED0B1CDB8C9500EE435B /* Debug */,
				7DFBED0C1CDB8C9500EE435B /* Test */,
				7DFBED0D1CDB8C9500EE435B /* Release */,
				7DFBED0E1CDB8C9500EE435B /* Profile */,
			);
			defaultConfigurationIsVisible = 0;
			defaultConfigurationName = Release;
		};
		A9B3155D1B3940610001CB9C /* Build configuration list for PBXNativeTarget "ReactiveCocoa-watchOS" */ = {
			isa = XCConfigurationList;
			buildConfigurations = (
				A9B315591B3940610001CB9C /* Debug */,
				A9B3155A1B3940610001CB9C /* Test */,
				A9B3155B1B3940610001CB9C /* Release */,
				A9B3155C1B3940610001CB9C /* Profile */,
			);
			defaultConfigurationIsVisible = 0;
			defaultConfigurationName = Release;
		};
		D04725E419E49ED7006002AA /* Build configuration list for PBXProject "ReactiveCocoa" */ = {
			isa = XCConfigurationList;
			buildConfigurations = (
				D04725FE19E49ED7006002AA /* Debug */,
				D047264219E4A00B006002AA /* Test */,
				D04725FF19E49ED7006002AA /* Release */,
				D047263D19E4A008006002AA /* Profile */,
			);
			defaultConfigurationIsVisible = 0;
			defaultConfigurationName = Release;
		};
		D047260019E49ED7006002AA /* Build configuration list for PBXNativeTarget "ReactiveCocoa-macOS" */ = {
			isa = XCConfigurationList;
			buildConfigurations = (
				D047260119E49ED7006002AA /* Debug */,
				D047264319E4A00B006002AA /* Test */,
				D047260219E49ED7006002AA /* Release */,
				D047263E19E4A008006002AA /* Profile */,
			);
			defaultConfigurationIsVisible = 0;
			defaultConfigurationName = Release;
		};
		D047260319E49ED7006002AA /* Build configuration list for PBXNativeTarget "ReactiveCocoa-macOSTests" */ = {
			isa = XCConfigurationList;
			buildConfigurations = (
				D047260419E49ED7006002AA /* Debug */,
				D047264419E4A00B006002AA /* Test */,
				D047260519E49ED7006002AA /* Release */,
				D047263F19E4A008006002AA /* Profile */,
			);
			defaultConfigurationIsVisible = 0;
			defaultConfigurationName = Release;
		};
		D047261F19E49F82006002AA /* Build configuration list for PBXNativeTarget "ReactiveCocoa-iOS" */ = {
			isa = XCConfigurationList;
			buildConfigurations = (
				D047262019E49F82006002AA /* Debug */,
				D047264519E4A00B006002AA /* Test */,
				D047262119E49F82006002AA /* Release */,
				D047264019E4A008006002AA /* Profile */,
			);
			defaultConfigurationIsVisible = 0;
			defaultConfigurationName = Release;
		};
		D047262219E49F82006002AA /* Build configuration list for PBXNativeTarget "ReactiveCocoa-iOSTests" */ = {
			isa = XCConfigurationList;
			buildConfigurations = (
				D047262319E49F82006002AA /* Debug */,
				D047264619E4A00B006002AA /* Test */,
				D047262419E49F82006002AA /* Release */,
				D047264119E4A008006002AA /* Profile */,
			);
			defaultConfigurationIsVisible = 0;
			defaultConfigurationName = Release;
		};
/* End XCConfigurationList section */
	};
	rootObject = D04725E119E49ED7006002AA /* Project object */;
}<|MERGE_RESOLUTION|>--- conflicted
+++ resolved
@@ -211,17 +211,6 @@
 		9A1E72BA1D4DE96500CC20C3 /* KeyValueObservingSpec.swift in Sources */ = {isa = PBXBuildFile; fileRef = 9A1E72B91D4DE96500CC20C3 /* KeyValueObservingSpec.swift */; };
 		9A1E72BB1D4DE96500CC20C3 /* KeyValueObservingSpec.swift in Sources */ = {isa = PBXBuildFile; fileRef = 9A1E72B91D4DE96500CC20C3 /* KeyValueObservingSpec.swift */; };
 		9A1E72BC1D4DE96500CC20C3 /* KeyValueObservingSpec.swift in Sources */ = {isa = PBXBuildFile; fileRef = 9A1E72B91D4DE96500CC20C3 /* KeyValueObservingSpec.swift */; };
-<<<<<<< HEAD
-=======
-		9A694EF31D5CE02E009B05BD /* UnidirectionalBinding.swift in Sources */ = {isa = PBXBuildFile; fileRef = 9A694EF21D5CE02E009B05BD /* UnidirectionalBinding.swift */; };
-		9A694EF41D5CE02E009B05BD /* UnidirectionalBinding.swift in Sources */ = {isa = PBXBuildFile; fileRef = 9A694EF21D5CE02E009B05BD /* UnidirectionalBinding.swift */; };
-		9A694EF51D5CE02E009B05BD /* UnidirectionalBinding.swift in Sources */ = {isa = PBXBuildFile; fileRef = 9A694EF21D5CE02E009B05BD /* UnidirectionalBinding.swift */; };
-		9A694EF61D5CE02E009B05BD /* UnidirectionalBinding.swift in Sources */ = {isa = PBXBuildFile; fileRef = 9A694EF21D5CE02E009B05BD /* UnidirectionalBinding.swift */; };
-		9ABCB1851D2A5B5A00BCA243 /* Deprecations+Removals.swift in Sources */ = {isa = PBXBuildFile; fileRef = 9ABCB1841D2A5B5A00BCA243 /* Deprecations+Removals.swift */; };
-		9ABCB1861D2A5B5A00BCA243 /* Deprecations+Removals.swift in Sources */ = {isa = PBXBuildFile; fileRef = 9ABCB1841D2A5B5A00BCA243 /* Deprecations+Removals.swift */; };
-		9ABCB1871D2A5B5A00BCA243 /* Deprecations+Removals.swift in Sources */ = {isa = PBXBuildFile; fileRef = 9ABCB1841D2A5B5A00BCA243 /* Deprecations+Removals.swift */; };
-		9ABCB1881D2A5B5A00BCA243 /* Deprecations+Removals.swift in Sources */ = {isa = PBXBuildFile; fileRef = 9ABCB1841D2A5B5A00BCA243 /* Deprecations+Removals.swift */; };
->>>>>>> 0859e13e
 		9AD0F06A1D48BA4800ADFAB7 /* NSObject+KeyValueObserving.swift in Sources */ = {isa = PBXBuildFile; fileRef = 9AD0F0691D48BA4800ADFAB7 /* NSObject+KeyValueObserving.swift */; };
 		9AD0F06B1D48BA4800ADFAB7 /* NSObject+KeyValueObserving.swift in Sources */ = {isa = PBXBuildFile; fileRef = 9AD0F0691D48BA4800ADFAB7 /* NSObject+KeyValueObserving.swift */; };
 		9AD0F06C1D48BA4800ADFAB7 /* NSObject+KeyValueObserving.swift in Sources */ = {isa = PBXBuildFile; fileRef = 9AD0F0691D48BA4800ADFAB7 /* NSObject+KeyValueObserving.swift */; };
@@ -1533,13 +1522,6 @@
 				C7142DBB1CDEA167009F402D /* CocoaAction.swift */,
 				CD0C45DD1CC9A288009F5BF0 /* DynamicProperty.swift */,
 				4A0E10FE1D2A92720065D310 /* Lifetime.swift */,
-<<<<<<< HEAD
-=======
-				D08C54B01A69A2AC00AD8286 /* Property.swift */,
-				D08C54B11A69A2AC00AD8286 /* Signal.swift */,
-				D08C54B21A69A2AC00AD8286 /* SignalProducer.swift */,
-				9A694EF21D5CE02E009B05BD /* UnidirectionalBinding.swift */,
->>>>>>> 0859e13e
 			);
 			name = Signals;
 			sourceTree = "<group>";
@@ -2464,12 +2446,6 @@
 				D03765C019EDA41200A782A9 /* RACScheduler.m in Sources */,
 				D037659819EDA41200A782A9 /* RACIndexSetSequence.m in Sources */,
 				D03765D819EDA41200A782A9 /* RACSignal+Operations.m in Sources */,
-<<<<<<< HEAD
-=======
-				D871D69F1B3B29A40070F16C /* Optional.swift in Sources */,
-				D08C54B61A69A3DB00AD8286 /* Event.swift in Sources */,
-				9A694EF31D5CE02E009B05BD /* UnidirectionalBinding.swift in Sources */,
->>>>>>> 0859e13e
 				D03764F219EDA41200A782A9 /* NSControl+RACTextSignalSupport.m in Sources */,
 				D037650219EDA41200A782A9 /* NSFileHandle+RACSupport.m in Sources */,
 				D03765E219EDA41200A782A9 /* RACStream.m in Sources */,
@@ -2681,12 +2657,6 @@
 				D037662319EDA41200A782A9 /* UIBarButtonItem+RACCommandSupport.m in Sources */,
 				D03765A119EDA41200A782A9 /* RACKVOTrampoline.m in Sources */,
 				D037665B19EDA41200A782A9 /* UITableViewHeaderFooterView+RACSignalSupport.m in Sources */,
-<<<<<<< HEAD
-=======
-				9A694EF41D5CE02E009B05BD /* UnidirectionalBinding.swift in Sources */,
-				D0C312D019EF2A5800984962 /* Bag.swift in Sources */,
-				D0D11ABA1A6AE87700C1F8B1 /* Action.swift in Sources */,
->>>>>>> 0859e13e
 				D037650B19EDA41200A782A9 /* NSInvocation+RACTypeParsing.m in Sources */,
 				D037660719EDA41200A782A9 /* RACTuple.m in Sources */,
 				D037667019EDA57100A782A9 /* EXTRuntimeExtensions.m in Sources */,
